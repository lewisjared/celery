--- conflicted
+++ resolved
@@ -7,31 +7,20 @@
 
 from __future__ import absolute_import
 
-<<<<<<< HEAD
-from future_builtins import map
-
 SERIES = 'DEVEL'
 VERSION = (3, 1, 0, 'a1')
-=======
-SERIES = 'Chiastic Slide'
-VERSION = (3, 0, 5)
->>>>>>> a720b41f
 __version__ = '.'.join(map(str, VERSION[0:3])) + ''.join(VERSION[3:])
 __author__ = 'Ask Solem'
 __contact__ = 'ask@celeryproject.org'
 __homepage__ = 'http://celeryproject.org'
 __docformat__ = 'restructuredtext'
-<<<<<<< HEAD
-VERSION_BANNER = '{0} ({1})'.format(__version__, SERIES)
-=======
 __all__ = [
-    'Celery', 'bugreport', 'shared_task', 'Task',
+    'celery', 'bugreport', 'shared_task', 'task',
     'current_app', 'current_task',
     'chain', 'chord', 'chunks', 'group', 'subtask',
-    'xmap', 'xstarmap', 'uuid', 'VERSION', '__version__',
+    'xmap', 'xstarmap', 'uuid', 'version', '__version__',
 ]
-VERSION_BANNER = '%s (%s)' % (__version__, SERIES)
->>>>>>> a720b41f
+VERSION_BANNER = '{0} ({1})'.format(__version__, SERIES)
 
 # This is for static analyzers
 Celery = object
