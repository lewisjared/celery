--- conflicted
+++ resolved
@@ -15,11 +15,7 @@
 from contextlib import contextmanager
 from copy import deepcopy
 from functools import wraps
-<<<<<<< HEAD
 from operator import attrgetter
-from threading import Lock
-=======
->>>>>>> 603d0b74
 
 from billiard.util import register_after_fork
 from kombu.clocks import LamportClock
