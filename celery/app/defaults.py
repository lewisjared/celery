# -*- coding: utf-8 -*-
"""
    celery.app.defaults
    ~~~~~~~~~~~~~~~~~~~

    Configuration introspection and defaults.

"""
from __future__ import absolute_import

import sys

from collections import deque
from datetime import timedelta

from celery.five import items
from celery.utils import strtobool
from celery.utils.functional import memoize

is_jython = sys.platform.startswith('java')
is_pypy = hasattr(sys, 'pypy_version_info')

DEFAULT_POOL = 'processes'
if is_jython:
    DEFAULT_POOL = 'threads'
elif is_pypy:
    if sys.pypy_version_info[0:3] < (1, 5, 0):
        DEFAULT_POOL = 'solo'
    else:
        DEFAULT_POOL = 'processes'


DEFAULT_PROCESS_LOG_FMT = """
    [%(asctime)s: %(levelname)s/%(processName)s] %(message)s
""".strip()
DEFAULT_LOG_FMT = '[%(asctime)s: %(levelname)s] %(message)s'
DEFAULT_TASK_LOG_FMT = """[%(asctime)s: %(levelname)s/%(processName)s] \
%(task_name)s[%(task_id)s]: %(message)s"""

_BROKER_OLD = {'deprecate_by': '2.5', 'remove_by': '4.0', 'alt': 'BROKER_URL'}
_REDIS_OLD = {'deprecate_by': '2.5', 'remove_by': '4.0',
              'alt': 'URL form of CELERY_RESULT_BACKEND'}


class Option(object):
    alt = None
    deprecate_by = None
    remove_by = None
    typemap = dict(string=str, int=int, float=float, any=lambda v: v,
                   bool=strtobool, dict=dict, tuple=tuple)

    def __init__(self, default=None, *args, **kwargs):
        self.default = default
        self.type = kwargs.get('type') or 'string'
        for attr, value in items(kwargs):
            setattr(self, attr, value)

    def to_python(self, value):
        return self.typemap[self.type](value)

    def __repr__(self):
        return '<Option: type->{0} default->{1!r}>'.format(self.type,
                                                           self.default)


NAMESPACES = {
    'BROKER': {
        'URL': Option(None, type='string'),
        'CONNECTION_TIMEOUT': Option(4, type='float'),
        'CONNECTION_RETRY': Option(True, type='bool'),
        'CONNECTION_MAX_RETRIES': Option(100, type='int'),
        'HEARTBEAT': Option(None, type='int'),
        'HEARTBEAT_CHECKRATE': Option(3.0, type='int'),
        'POOL_LIMIT': Option(10, type='int'),
        'USE_SSL': Option(False, type='bool'),
        'TRANSPORT': Option(type='string'),
        'TRANSPORT_OPTIONS': Option({}, type='dict'),
        'HOST': Option(type='string', **_BROKER_OLD),
        'PORT': Option(type='int', **_BROKER_OLD),
        'USER': Option(type='string', **_BROKER_OLD),
        'PASSWORD': Option(type='string', **_BROKER_OLD),
        'VHOST': Option(type='string', **_BROKER_OLD),
    },
    'CASSANDRA': {
        'COLUMN_FAMILY': Option(type='string'),
        'DETAILED_MODE': Option(False, type='bool'),
        'KEYSPACE': Option(type='string'),
        'READ_CONSISTENCY': Option(type='string'),
        'SERVERS': Option(type='list'),
        'WRITE_CONSISTENCY': Option(type='string'),
    },
    'CELERY': {
        'ACCEPT_CONTENT': Option(None, type='any'),
        'ACKS_LATE': Option(False, type='bool'),
        'ALWAYS_EAGER': Option(False, type='bool'),
        'ANNOTATIONS': Option(type='any'),
        'BROADCAST_QUEUE': Option('celeryctl'),
        'BROADCAST_EXCHANGE': Option('celeryctl'),
        'BROADCAST_EXCHANGE_TYPE': Option('fanout'),
        'CACHE_BACKEND': Option(),
        'CACHE_BACKEND_OPTIONS': Option({}, type='dict'),
        'CHORD_PROPAGATES': Option(True, type='bool'),
        'CREATE_MISSING_QUEUES': Option(True, type='bool'),
        'DEFAULT_RATE_LIMIT': Option(type='string'),
        'DISABLE_RATE_LIMITS': Option(False, type='bool'),
        'DEFAULT_ROUTING_KEY': Option('celery'),
        'DEFAULT_QUEUE': Option('celery'),
        'DEFAULT_EXCHANGE': Option('celery'),
        'DEFAULT_EXCHANGE_TYPE': Option('direct'),
        'DEFAULT_DELIVERY_MODE': Option(2, type='string'),
        'EAGER_PROPAGATES_EXCEPTIONS': Option(False, type='bool'),
        'ENABLE_UTC': Option(True, type='bool'),
        'EVENT_SERIALIZER': Option('json'),
        'IMPORTS': Option((), type='tuple'),
        'INCLUDE': Option((), type='tuple'),
        'IGNORE_RESULT': Option(False, type='bool'),
        'MAX_CACHED_RESULTS': Option(5000, type='int'),
        'MESSAGE_COMPRESSION': Option(type='string'),
        'MONGODB_BACKEND_SETTINGS': Option(type='dict'),
        'REDIS_HOST': Option(type='string', **_REDIS_OLD),
        'REDIS_PORT': Option(type='int', **_REDIS_OLD),
        'REDIS_DB': Option(type='int', **_REDIS_OLD),
        'REDIS_PASSWORD': Option(type='string', **_REDIS_OLD),
        'REDIS_MAX_CONNECTIONS': Option(type='int'),
        'RESULT_BACKEND': Option(type='string'),
        'RESULT_DB_SHORT_LIVED_SESSIONS': Option(False, type='bool'),
        'RESULT_DBURI': Option(),
        'RESULT_ENGINE_OPTIONS': Option(type='dict'),
        'RESULT_EXCHANGE': Option('celeryresults'),
        'RESULT_EXCHANGE_TYPE': Option('direct'),
        'RESULT_SERIALIZER': Option('pickle'),
        'RESULT_PERSISTENT': Option(False, type='bool'),
        'ROUTES': Option(type='any'),
        'SEND_EVENTS': Option(False, type='bool'),
        'SEND_TASK_ERROR_EMAILS': Option(False, type='bool'),
        'SEND_TASK_SENT_EVENT': Option(False, type='bool'),
        'STORE_ERRORS_EVEN_IF_IGNORED': Option(False, type='bool'),
        'TASK_PUBLISH_RETRY': Option(True, type='bool'),
        'TASK_PUBLISH_RETRY_POLICY': Option({
<<<<<<< HEAD
            'max_retries': 5,
=======
            'max_retries': 3,
>>>>>>> 5fff0d61
            'interval_start': 0,
            'interval_max': 1,
            'interval_step': 0.2}, type='dict'),
        'TASK_RESULT_EXPIRES': Option(timedelta(days=1), type='float'),
        'TASK_SERIALIZER': Option('pickle'),
        'TIMEZONE': Option(type='string'),
        'TRACK_STARTED': Option(False, type='bool'),
        'REDIRECT_STDOUTS': Option(True, type='bool'),
        'REDIRECT_STDOUTS_LEVEL': Option('WARNING'),
        'QUEUES': Option(type='dict'),
        'QUEUE_HA_POLICY': Option(None, type='string'),
        'SECURITY_KEY': Option(type='string'),
        'SECURITY_CERTIFICATE': Option(type='string'),
        'SECURITY_CERT_STORE': Option(type='string'),
        'WORKER_DIRECT': Option(False, type='bool'),
    },
    'CELERYD': {
        'AGENT': Option(None, type='string'),
        'AUTOSCALER': Option('celery.worker.autoscale:Autoscaler'),
        'AUTORELOADER': Option('celery.worker.autoreload:Autoreloader'),
        'CONCURRENCY': Option(0, type='int'),
        'TIMER': Option(type='string'),
        'TIMER_PRECISION': Option(1.0, type='float'),
        'FORCE_EXECV': Option(False, type='bool'),
        'HIJACK_ROOT_LOGGER': Option(True, type='bool'),
        'CONSUMER': Option('celery.worker.consumer:Consumer', type='string'),
        'LOG_FORMAT': Option(DEFAULT_PROCESS_LOG_FMT),
        'LOG_COLOR': Option(type='bool'),
        'LOG_LEVEL': Option('WARN', deprecate_by='2.4', remove_by='4.0',
                            alt='--loglevel argument'),
        'LOG_FILE': Option(deprecate_by='2.4', remove_by='4.0',
                           alt='--logfile argument'),
        'MAX_TASKS_PER_CHILD': Option(type='int'),
        'POOL': Option(DEFAULT_POOL),
        'POOL_PUTLOCKS': Option(True, type='bool'),
        'POOL_RESTARTS': Option(False, type='bool'),
        'PREFETCH_MULTIPLIER': Option(4, type='int'),
        'STATE_DB': Option(),
        'TASK_LOG_FORMAT': Option(DEFAULT_TASK_LOG_FMT),
        'TASK_SOFT_TIME_LIMIT': Option(type='float'),
        'TASK_TIME_LIMIT': Option(type='float'),
        'WORKER_LOST_WAIT': Option(10.0, type='float')
    },
    'CELERYBEAT': {
        'SCHEDULE': Option({}, type='dict'),
        'SCHEDULER': Option('celery.beat:PersistentScheduler'),
        'SCHEDULE_FILENAME': Option('celerybeat-schedule'),
        'MAX_LOOP_INTERVAL': Option(0, type='float'),
        'LOG_LEVEL': Option('INFO', deprecate_by='2.4', remove_by='4.0',
                            alt='--loglevel argument'),
        'LOG_FILE': Option(deprecate_by='2.4', remove_by='4.0',
                           alt='--logfile argument'),
    },
    'CELERYMON': {
        'LOG_LEVEL': Option('INFO', deprecate_by='2.4', remove_by='4.0',
                            alt='--loglevel argument'),
        'LOG_FILE': Option(deprecate_by='2.4', remove_by='4.0',
                           alt='--logfile argument'),
        'LOG_FORMAT': Option(DEFAULT_LOG_FMT),
    },
    'EMAIL': {
        'HOST': Option('localhost'),
        'PORT': Option(25, type='int'),
        'HOST_USER': Option(),
        'HOST_PASSWORD': Option(),
        'TIMEOUT': Option(2, type='float'),
        'USE_SSL': Option(False, type='bool'),
        'USE_TLS': Option(False, type='bool'),
    },
    'SERVER_EMAIL': Option('celery@localhost'),
    'ADMINS': Option((), type='tuple'),
}


def flatten(d, ns=''):
    stack = deque([(ns, d)])
    while stack:
        name, space = stack.popleft()
        for key, value in items(space):
            if isinstance(value, dict):
                stack.append((name + key + '_', value))
            else:
                yield name + key, value
DEFAULTS = dict((key, value.default) for key, value in flatten(NAMESPACES))


def find_deprecated_settings(source):
    from celery.utils import warn_deprecated
    for name, opt in flatten(NAMESPACES):
        if (opt.deprecate_by or opt.remove_by) and getattr(source, name, None):
            warn_deprecated(description='The {0!r} setting'.format(name),
                            deprecation=opt.deprecate_by,
                            removal=opt.remove_by,
                            alternative='Use {0.alt} instead'.format(opt))
    return source


@memoize(maxsize=None)
def find(name, namespace='celery'):
    # - Try specified namespace first.
    namespace = namespace.upper()
    try:
        return namespace, name.upper(), NAMESPACES[namespace][name.upper()]
    except KeyError:
        # - Try all the other namespaces.
        for ns, keys in items(NAMESPACES):
            if ns.upper() == name.upper():
                return None, ns, keys
            elif isinstance(keys, dict):
                try:
                    return ns, name.upper(), keys[name.upper()]
                except KeyError:
                    pass
    # - See if name is a qualname last.
    return None, name.upper(), DEFAULTS[name.upper()]<|MERGE_RESOLUTION|>--- conflicted
+++ resolved
@@ -137,11 +137,7 @@
         'STORE_ERRORS_EVEN_IF_IGNORED': Option(False, type='bool'),
         'TASK_PUBLISH_RETRY': Option(True, type='bool'),
         'TASK_PUBLISH_RETRY_POLICY': Option({
-<<<<<<< HEAD
-            'max_retries': 5,
-=======
             'max_retries': 3,
->>>>>>> 5fff0d61
             'interval_start': 0,
             'interval_max': 1,
             'interval_step': 0.2}, type='dict'),
