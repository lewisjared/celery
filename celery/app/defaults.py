# -*- coding: utf-8 -*-
"""
    celery.app.defaults
    ~~~~~~~~~~~~~~~~~~~

    Configuration introspection and defaults.

"""
from __future__ import absolute_import

import sys

from collections import deque
from datetime import timedelta

from celery.five import items
from celery.utils import strtobool
from celery.utils.functional import memoize

is_jython = sys.platform.startswith('java')
is_pypy = hasattr(sys, 'pypy_version_info')

DEFAULT_POOL = 'processes'
if is_jython:
    DEFAULT_POOL = 'threads'
elif is_pypy:
    if sys.pypy_version_info[0:3] < (1, 5, 0):
        DEFAULT_POOL = 'solo'
    else:
        DEFAULT_POOL = 'processes'


DEFAULT_PROCESS_LOG_FMT = """
    [%(asctime)s: %(levelname)s/%(processName)s] %(message)s
""".strip()
DEFAULT_LOG_FMT = '[%(asctime)s: %(levelname)s] %(message)s'
DEFAULT_TASK_LOG_FMT = """[%(asctime)s: %(levelname)s/%(processName)s] \
%(task_name)s[%(task_id)s]: %(message)s"""

_BROKER_OLD = {'deprecate_by': '2.5', 'remove_by': '4.0', 'alt': 'BROKER_URL'}
_REDIS_OLD = {'deprecate_by': '2.5', 'remove_by': '4.0',
              'alt': 'URL form of CELERY_RESULT_BACKEND'}


class Option(object):
    alt = None
    deprecate_by = None
    remove_by = None
    typemap = dict(string=str, int=int, float=float, any=lambda v: v,
                   bool=strtobool, dict=dict, tuple=tuple)

    def __init__(self, default=None, *args, **kwargs):
        self.default = default
        self.type = kwargs.get('type') or 'string'
        for attr, value in items(kwargs):
            setattr(self, attr, value)

    def to_python(self, value):
        return self.typemap[self.type](value)

    def __repr__(self):
        return '<Option: type->{0} default->{1!r}>'.format(self.type,
                                                           self.default)


NAMESPACES = {
    'BROKER': {
        'URL': Option(None, type='string'),
        'CONNECTION_TIMEOUT': Option(4, type='float'),
        'CONNECTION_RETRY': Option(True, type='bool'),
        'CONNECTION_MAX_RETRIES': Option(100, type='int'),
        'HEARTBEAT': Option(10, type='int'),
        'POOL_LIMIT': Option(10, type='int'),
        'USE_SSL': Option(False, type='bool'),
        'TRANSPORT': Option(type='string'),
        'TRANSPORT_OPTIONS': Option({}, type='dict'),
        'HOST': Option(type='string', **_BROKER_OLD),
        'PORT': Option(type='int', **_BROKER_OLD),
        'USER': Option(type='string', **_BROKER_OLD),
        'PASSWORD': Option(type='string', **_BROKER_OLD),
        'VHOST': Option(type='string', **_BROKER_OLD),
    },
    'CASSANDRA': {
        'COLUMN_FAMILY': Option(type='string'),
        'DETAILED_MODE': Option(False, type='bool'),
        'KEYSPACE': Option(type='string'),
        'READ_CONSISTENCY': Option(type='string'),
        'SERVERS': Option(type='list'),
        'WRITE_CONSISTENCY': Option(type='string'),
    },
    'CELERY': {
        'ACKS_LATE': Option(False, type='bool'),
        'ALWAYS_EAGER': Option(False, type='bool'),
<<<<<<< HEAD
=======
        'AMQP_TASK_RESULT_EXPIRES': Option(
            type='float', deprecate_by='2.5', remove_by='4.0',
            alt='CELERY_TASK_RESULT_EXPIRES'
        ),
        'AMQP_TASK_RESULT_CONNECTION_MAX': Option(
            1, type='int', remove_by='2.5', alt='BROKER_POOL_LIMIT',
        ),
>>>>>>> 24696876
        'ANNOTATIONS': Option(type='any'),
        'BROADCAST_QUEUE': Option('celeryctl'),
        'BROADCAST_EXCHANGE': Option('celeryctl'),
        'BROADCAST_EXCHANGE_TYPE': Option('fanout'),
        'CACHE_BACKEND': Option(),
        'CACHE_BACKEND_OPTIONS': Option({}, type='dict'),
        'CREATE_MISSING_QUEUES': Option(True, type='bool'),
        'DEFAULT_RATE_LIMIT': Option(type='string'),
        'DISABLE_RATE_LIMITS': Option(False, type='bool'),
        'DEFAULT_ROUTING_KEY': Option('celery'),
        'DEFAULT_QUEUE': Option('celery'),
        'DEFAULT_EXCHANGE': Option('celery'),
        'DEFAULT_EXCHANGE_TYPE': Option('direct'),
        'DEFAULT_DELIVERY_MODE': Option(2, type='string'),
        'EAGER_PROPAGATES_EXCEPTIONS': Option(False, type='bool'),
        'ENABLE_UTC': Option(True, type='bool'),
        'EVENT_SERIALIZER': Option('json'),
        'IMPORTS': Option((), type='tuple'),
        'INCLUDE': Option((), type='tuple'),
        'IGNORE_RESULT': Option(False, type='bool'),
        'MAX_CACHED_RESULTS': Option(5000, type='int'),
        'MESSAGE_COMPRESSION': Option(type='string'),
        'MONGODB_BACKEND_SETTINGS': Option(type='dict'),
        'REDIS_HOST': Option(type='string', **_REDIS_OLD),
        'REDIS_PORT': Option(type='int', **_REDIS_OLD),
        'REDIS_DB': Option(type='int', **_REDIS_OLD),
        'REDIS_PASSWORD': Option(type='string', **_REDIS_OLD),
        'REDIS_MAX_CONNECTIONS': Option(type='int'),
        'RESULT_BACKEND': Option(type='string'),
        'RESULT_DB_SHORT_LIVED_SESSIONS': Option(False, type='bool'),
        'RESULT_DBURI': Option(),
        'RESULT_ENGINE_OPTIONS': Option(type='dict'),
        'RESULT_EXCHANGE': Option('celeryresults'),
        'RESULT_EXCHANGE_TYPE': Option('direct'),
        'RESULT_SERIALIZER': Option('pickle'),
        'RESULT_PERSISTENT': Option(False, type='bool'),
        'ROUTES': Option(type='any'),
        'SEND_EVENTS': Option(False, type='bool'),
        'SEND_TASK_ERROR_EMAILS': Option(False, type='bool'),
        'SEND_TASK_SENT_EVENT': Option(False, type='bool'),
        'STORE_ERRORS_EVEN_IF_IGNORED': Option(False, type='bool'),
<<<<<<< HEAD
        'TASK_PUBLISH_RETRY': Option(True, type='bool'),
        'TASK_PUBLISH_RETRY_POLICY': Option({
                'max_retries': 5,
                'interval_start': 0,
                'interval_max': 1,
                'interval_step': 0.2}, type='dict'),
=======
        'TASK_ERROR_WHITELIST': Option(
            (), type='tuple', deprecate_by='2.5', remove_by='4.0',
        ),
        'TASK_PUBLISH_RETRY': Option(True, type='bool'),
        'TASK_PUBLISH_RETRY_POLICY': Option({
            'max_retries': 100,
            'interval_start': 0,
            'interval_max': 1,
            'interval_step': 0.2}, type='dict'),
>>>>>>> 24696876
        'TASK_RESULT_EXPIRES': Option(timedelta(days=1), type='float'),
        'TASK_SERIALIZER': Option('pickle'),
        'TIMEZONE': Option(type='string'),
        'TRACK_STARTED': Option(False, type='bool'),
        'REDIRECT_STDOUTS': Option(True, type='bool'),
        'REDIRECT_STDOUTS_LEVEL': Option('WARNING'),
        'QUEUES': Option(type='dict'),
        'QUEUE_HA_POLICY': Option(None, type='string'),
        'SECURITY_KEY': Option(type='string'),
        'SECURITY_CERTIFICATE': Option(type='string'),
        'SECURITY_CERT_STORE': Option(type='string'),
        'WORKER_DIRECT': Option(False, type='bool'),
    },
    'CELERYD': {
        'AGENT': Option(None, type='string'),
        'AUTOSCALER': Option('celery.worker.autoscale:Autoscaler'),
        'AUTORELOADER': Option('celery.worker.autoreload:Autoreloader'),
        'BOOTSTEPS': Option((), type='tuple'),
        'CONSUMER_BOOTSTEPS': Option((), type='tuple'),
        'CONCURRENCY': Option(0, type='int'),
        'TIMER': Option(type='string'),
        'TIMER_PRECISION': Option(1.0, type='float'),
        'FORCE_EXECV': Option(True, type='bool'),
        'HIJACK_ROOT_LOGGER': Option(True, type='bool'),
        'CONSUMER': Option('celery.worker.consumer:Consumer', type='string'),
        'LOG_FORMAT': Option(DEFAULT_PROCESS_LOG_FMT),
        'LOG_COLOR': Option(type='bool'),
        'LOG_LEVEL': Option('WARN', deprecate_by='2.4', remove_by='4.0',
                            alt='--loglevel argument'),
        'LOG_FILE': Option(deprecate_by='2.4', remove_by='4.0',
<<<<<<< HEAD
                            alt='--logfile argument'),
        'MEDIATOR': Option('celery.worker.mediator:Mediator'),
=======
                           alt='--logfile argument'),
        'MEDIATOR': Option('celery.worker.mediator.Mediator'),
>>>>>>> 24696876
        'MAX_TASKS_PER_CHILD': Option(type='int'),
        'POOL': Option(DEFAULT_POOL),
        'POOL_PUTLOCKS': Option(True, type='bool'),
        'POOL_RESTARTS': Option(False, type='bool'),
        'PREFETCH_MULTIPLIER': Option(4, type='int'),
        'STATE_DB': Option(),
        'TASK_LOG_FORMAT': Option(DEFAULT_TASK_LOG_FMT),
        'TASK_SOFT_TIME_LIMIT': Option(type='float'),
        'TASK_TIME_LIMIT': Option(type='float'),
        'WORKER_LOST_WAIT': Option(10.0, type='float')
    },
    'CELERYBEAT': {
        'SCHEDULE': Option({}, type='dict'),
        'SCHEDULER': Option('celery.beat:PersistentScheduler'),
        'SCHEDULE_FILENAME': Option('celerybeat-schedule'),
        'MAX_LOOP_INTERVAL': Option(0, type='float'),
        'LOG_LEVEL': Option('INFO', deprecate_by='2.4', remove_by='4.0',
                            alt='--loglevel argument'),
        'LOG_FILE': Option(deprecate_by='2.4', remove_by='4.0',
                           alt='--logfile argument'),
    },
    'CELERYMON': {
        'LOG_LEVEL': Option('INFO', deprecate_by='2.4', remove_by='4.0',
                            alt='--loglevel argument'),
        'LOG_FILE': Option(deprecate_by='2.4', remove_by='4.0',
                           alt='--logfile argument'),
        'LOG_FORMAT': Option(DEFAULT_LOG_FMT),
    },
    'EMAIL': {
        'HOST': Option('localhost'),
        'PORT': Option(25, type='int'),
        'HOST_USER': Option(),
        'HOST_PASSWORD': Option(),
        'TIMEOUT': Option(2, type='float'),
        'USE_SSL': Option(False, type='bool'),
        'USE_TLS': Option(False, type='bool'),
    },
    'SERVER_EMAIL': Option('celery@localhost'),
    'ADMINS': Option((), type='tuple'),
}


def flatten(d, ns=''):
    stack = deque([(ns, d)])
    while stack:
        name, space = stack.popleft()
        for key, value in items(space):
            if isinstance(value, dict):
                stack.append((name + key + '_', value))
            else:
                yield name + key, value
DEFAULTS = dict((key, value.default) for key, value in flatten(NAMESPACES))


def find_deprecated_settings(source):
    from celery.utils import warn_deprecated
    for name, opt in flatten(NAMESPACES):
        if (opt.deprecate_by or opt.remove_by) and getattr(source, name, None):
            warn_deprecated(description='The {0!r} setting'.format(name),
                            deprecation=opt.deprecate_by,
                            removal=opt.remove_by,
                            alternative=opt.alt)
    return source


@memoize(maxsize=None)
def find(name, namespace='celery'):
    # - Try specified namespace first.
    namespace = namespace.upper()
    try:
        return namespace, name.upper(), NAMESPACES[namespace][name.upper()]
    except KeyError:
        # - Try all the other namespaces.
        for ns, keys in items(NAMESPACES):
            if ns.upper() == name.upper():
                return None, ns, keys
            elif isinstance(keys, dict):
                try:
                    return ns, name.upper(), keys[name.upper()]
                except KeyError:
                    pass
    # - See if name is a qualname last.
    return None, name.upper(), DEFAULTS[name.upper()]<|MERGE_RESOLUTION|>--- conflicted
+++ resolved
@@ -91,16 +91,6 @@
     'CELERY': {
         'ACKS_LATE': Option(False, type='bool'),
         'ALWAYS_EAGER': Option(False, type='bool'),
-<<<<<<< HEAD
-=======
-        'AMQP_TASK_RESULT_EXPIRES': Option(
-            type='float', deprecate_by='2.5', remove_by='4.0',
-            alt='CELERY_TASK_RESULT_EXPIRES'
-        ),
-        'AMQP_TASK_RESULT_CONNECTION_MAX': Option(
-            1, type='int', remove_by='2.5', alt='BROKER_POOL_LIMIT',
-        ),
->>>>>>> 24696876
         'ANNOTATIONS': Option(type='any'),
         'BROADCAST_QUEUE': Option('celeryctl'),
         'BROADCAST_EXCHANGE': Option('celeryctl'),
@@ -142,24 +132,12 @@
         'SEND_TASK_ERROR_EMAILS': Option(False, type='bool'),
         'SEND_TASK_SENT_EVENT': Option(False, type='bool'),
         'STORE_ERRORS_EVEN_IF_IGNORED': Option(False, type='bool'),
-<<<<<<< HEAD
         'TASK_PUBLISH_RETRY': Option(True, type='bool'),
         'TASK_PUBLISH_RETRY_POLICY': Option({
-                'max_retries': 5,
-                'interval_start': 0,
-                'interval_max': 1,
-                'interval_step': 0.2}, type='dict'),
-=======
-        'TASK_ERROR_WHITELIST': Option(
-            (), type='tuple', deprecate_by='2.5', remove_by='4.0',
-        ),
-        'TASK_PUBLISH_RETRY': Option(True, type='bool'),
-        'TASK_PUBLISH_RETRY_POLICY': Option({
-            'max_retries': 100,
+            'max_retries': 5,
             'interval_start': 0,
             'interval_max': 1,
             'interval_step': 0.2}, type='dict'),
->>>>>>> 24696876
         'TASK_RESULT_EXPIRES': Option(timedelta(days=1), type='float'),
         'TASK_SERIALIZER': Option('pickle'),
         'TIMEZONE': Option(type='string'),
@@ -190,13 +168,8 @@
         'LOG_LEVEL': Option('WARN', deprecate_by='2.4', remove_by='4.0',
                             alt='--loglevel argument'),
         'LOG_FILE': Option(deprecate_by='2.4', remove_by='4.0',
-<<<<<<< HEAD
-                            alt='--logfile argument'),
+                           alt='--logfile argument'),
         'MEDIATOR': Option('celery.worker.mediator:Mediator'),
-=======
-                           alt='--logfile argument'),
-        'MEDIATOR': Option('celery.worker.mediator.Mediator'),
->>>>>>> 24696876
         'MAX_TASKS_PER_CHILD': Option(type='int'),
         'POOL': Option(DEFAULT_POOL),
         'POOL_PUTLOCKS': Option(True, type='bool'),
