# -*- coding: utf-8 -*-"
from __future__ import absolute_import

import sys
import threading

<<<<<<< HEAD
from ...datastructures import ExceptionInfo
from ...exceptions import MaxRetriesExceededError, RetryTaskError
from ...execute.trace import TaskTrace
from ...registry import tasks, _unpickle_task
from ...result import EagerResult
from ...utils import fun_takes_kwargs, mattrgetter, uuid
=======
from celery.datastructures import ExceptionInfo
from celery.exceptions import MaxRetriesExceededError, RetryTaskError
from celery.execute.trace import TaskTrace
from celery.registry import tasks, _unpickle_task
from celery.result import EagerResult
from celery.utils import (mattrgetter, gen_unique_id, fun_takes_kwargs,
                          get_symbol_by_name)
from celery.utils.mail import ErrorMailSender
>>>>>>> fa1809b7

extract_exec_options = mattrgetter("queue", "routing_key",
                                   "exchange", "immediate",
                                   "mandatory", "priority",
                                   "serializer", "delivery_mode",
                                   "compression")

class Context(threading.local):
    # Default context
    logfile = None
    loglevel = None
    hostname = None
    id = None
    args = None
    kwargs = None
    retries = 0
    is_eager = False
    delivery_info = None
    taskset = None
    chord = None
    called_directly = True

    def update(self, d, **kwargs):
        self.__dict__.update(d, **kwargs)

    def clear(self):
        self.__dict__.clear()

    def get(self, key, default=None):
        try:
            return getattr(self, key)
        except AttributeError:
            return default


class TaskType(type):
    """Meta class for tasks.

    Automatically registers the task in the task registry, except
    if the `abstract` attribute is set.

    If no `name` attribute is provided, then no name is automatically
    set to the name of the module it was defined in, and the class name.

    """

    def __new__(cls, name, bases, attrs):
        new = super(TaskType, cls).__new__
        task_module = attrs.get("__module__") or "__main__"

        # Abstract class: abstract attribute should not be inherited.
        if attrs.pop("abstract", None) or not attrs.get("autoregister", True):
            return new(cls, name, bases, attrs)

        # Automatically generate missing/empty name.
        autoname = False
        if not attrs.get("name"):
            try:
                module_name = sys.modules[task_module].__name__
            except KeyError:  # pragma: no cover
                # Fix for manage.py shell_plus (Issue #366).
                module_name = task_module
            attrs["name"] = '.'.join([module_name, name])
            autoname = True

        # Because of the way import happens (recursively)
        # we may or may not be the first time the task tries to register
        # with the framework.  There should only be one class for each task
        # name, so we always return the registered version.
        task_name = attrs["name"]
        if task_name not in tasks:
            task_cls = new(cls, name, bases, attrs)
            if autoname and task_module == "__main__" and task_cls.app.main:
                task_name = task_cls.name = '.'.join([task_cls.app.main, name])
            tasks.register(task_cls)
        task = tasks[task_name].__class__
        return task

    def __repr__(cls):
        return "<class Task of %s>" % (cls.app, )


class BaseTask(object):
    """Task base class.

    When called tasks apply the :meth:`run` method.  This method must
    be defined by all tasks (that is unless the :meth:`__call__` method
    is overridden).

    """
    __metaclass__ = TaskType

    MaxRetriesExceededError = MaxRetriesExceededError

    #: The application instance associated with this task class.
    app = None

    #: Name of the task.
    name = None

    #: If :const:`True` the task is an abstract base class.
    abstract = True

    #: If disabled the worker will not forward magic keyword arguments.
    #: Deprecated and scheduled for removal in v3.0.
    accept_magic_kwargs = False

    #: Request context (set when task is applied).
    request = Context()

    #: Destination queue.  The queue needs to exist
    #: in :setting:`CELERY_QUEUES`.  The `routing_key`, `exchange` and
    #: `exchange_type` attributes will be ignored if this is set.
    queue = None

    #: Overrides the apps default `routing_key` for this task.
    routing_key = None

    #: Overrides the apps default `exchange` for this task.
    exchange = None

    #: Overrides the apps default exchange type for this task.
    exchange_type = None

    #: Override the apps default delivery mode for this task.  Default is
    #: `"persistent"`, but you can change this to `"transient"`, which means
    #: messages will be lost if the broker is restarted.  Consult your broker
    #: manual for any additional delivery modes.
    delivery_mode = None

    #: Mandatory message routing.
    mandatory = False

    #: Request immediate delivery.
    immediate = False

    #: Default message priority.  A number between 0 to 9, where 0 is the
    #: highest.  Note that RabbitMQ does not support priorities.
    priority = None

    #: Maximum number of retries before giving up.  If set to :const:`None`,
    #: it will **never** stop retrying.
    max_retries = 3

    #: Default time in seconds before a retry of the task should be
    #: executed.  3 minutes by default.
    default_retry_delay = 3 * 60

    #: Rate limit for this task type.  Examples: :const:`None` (no rate
    #: limit), `"100/s"` (hundred tasks a second), `"100/m"` (hundred tasks
    #: a minute),`"100/h"` (hundred tasks an hour)
    rate_limit = None

    #: If enabled the worker will not store task state and return values
    #: for this task.  Defaults to the :setting:`CELERY_IGNORE_RESULT`
    #: setting.
    ignore_result = False

    #: When enabled errors will be stored even if the task is otherwise
    #: configured to ignore results.
    store_errors_even_if_ignored = False

    #: If enabled an email will be sent to :setting:`ADMINS` whenever a task
    #: of this type fails.
    send_error_emails = False
    disable_error_emails = False                            # FIXME

    #: List of exception types to send error emails for.
    error_whitelist = ()
    ErrorMailSenderClass = ErrorMailSender

    #: The name of a serializer that are registered with
    #: :mod:`kombu.serialization.registry`.  Default is `"pickle"`.
    serializer = "pickle"

    #: Hard time limit.
    #: Defaults to the :setting:`CELERY_TASK_TIME_LIMIT` setting.
    time_limit = None

    #: Soft time limit.
    #: Defaults to the :setting:`CELERY_TASK_SOFT_TIME_LIMIT` setting.
    soft_time_limit = None

    #: The result store backend used for this task.
    backend = None

    #: If disabled this task won't be registered automatically.
    autoregister = True

    #: If enabled the task will report its status as "started" when the task
    #: is executed by a worker.  Disabled by default as the normal behaviour
    #: is to not report that level of granularity.  Tasks are either pending,
    #: finished, or waiting to be retried.
    #:
    #: Having a "started" status can be useful for when there are long
    #: running tasks and there is a need to report which task is currently
    #: running.
    #:
    #: The application default can be overridden using the
    #: :setting:`CELERY_TRACK_STARTED` setting.
    track_started = False

    #: When enabled messages for this task will be acknowledged **after**
    #: the task has been executed, and not *just before* which is the
    #: default behavior.
    #:
    #: Please note that this means the task may be executed twice if the
    #: worker crashes mid execution (which may be acceptable for some
    #: applications).
    #:
    #: The application default can be overridden with the
    #: :setting:`CELERY_ACKS_LATE` setting.
    acks_late = False

    #: Default task expiry time.
    expires = None

    #: The type of task *(no longer used)*.
    type = "regular"

    def __call__(self, *args, **kwargs):
        return self.run(*args, **kwargs)

    def __reduce__(self):
        return (_unpickle_task, (self.name, ), None)

    def run(self, *args, **kwargs):
        """The body of the task executed by workers."""
        raise NotImplementedError("Tasks must define the run method.")

    @classmethod
    def get_logger(self, loglevel=None, logfile=None, propagate=False,
            **kwargs):
        """Get task-aware logger object."""
        return self.app.log.setup_task_logger(
            loglevel=self.request.loglevel if loglevel is None else loglevel,
            logfile=self.request.logfile if logfile is None else logfile,
            propagate=propagate, task_name=self.name, task_id=self.request.id)

    @classmethod
    def establish_connection(self, connect_timeout=None):
        """Establish a connection to the message broker."""
        return self.app.broker_connection(connect_timeout=connect_timeout)

    @classmethod
    def get_publisher(self, connection=None, exchange=None,
            connect_timeout=None, exchange_type=None, **options):
        """Get a celery task message publisher.

        :rtype :class:`~celery.app.amqp.TaskPublisher`:

        .. warning::

            If you don't specify a connection, one will automatically
            be established for you, in that case you need to close this
            connection after use::

                >>> publisher = self.get_publisher()
                >>> # ... do something with publisher
                >>> publisher.connection.close()

            or used as a context::

                >>> with self.get_publisher() as publisher:
                ...     # ... do something with publisher

        """
        exchange = self.exchange if exchange is None else exchange
        if exchange_type is None:
            exchange_type = self.exchange_type
        connection = connection or self.establish_connection(connect_timeout)
        return self.app.amqp.TaskPublisher(connection=connection,
                                           exchange=exchange,
                                           exchange_type=exchange_type,
                                           routing_key=self.routing_key,
                                           **options)

    @classmethod
    def get_consumer(self, connection=None, connect_timeout=None):
        """Get message consumer.

        :rtype :class:`kombu.messaging.Consumer`:

        .. warning::

            If you don't specify a connection, one will automatically
            be established for you, in that case you need to close this
            connection after use::

                >>> consumer = self.get_consumer()
                >>> # do something with consumer
                >>> consumer.close()
                >>> consumer.connection.close()

        """
        connection = connection or self.establish_connection(connect_timeout)
        return self.app.amqp.TaskConsumer(connection=connection,
                                          exchange=self.exchange,
                                          routing_key=self.routing_key)

    @classmethod
    def delay(self, *args, **kwargs):
        """Star argument version of :meth:`apply_async`.

        Does not support the extra options enabled by :meth:`apply_async`.

        :param \*args: positional arguments passed on to the task.
        :param \*\*kwargs: keyword arguments passed on to the task.

        :returns :class:`celery.result.AsyncResult`:

        """
        return self.apply_async(args, kwargs)

    @classmethod
    def apply_async(self, args=None, kwargs=None, countdown=None,
            eta=None, task_id=None, publisher=None, connection=None,
            connect_timeout=None, router=None, expires=None, queues=None,
            **options):
        """Apply tasks asynchronously by sending a message.

        :keyword args: The positional arguments to pass on to the
                       task (a :class:`list` or :class:`tuple`).

        :keyword kwargs: The keyword arguments to pass on to the
                         task (a :class:`dict`)

        :keyword countdown: Number of seconds into the future that the
                            task should execute. Defaults to immediate
                            execution (do not confuse with the
                            `immediate` flag, as they are unrelated).

        :keyword eta: A :class:`~datetime.datetime` object describing
                      the absolute time and date of when the task should
                      be executed.  May not be specified if `countdown`
                      is also supplied.  (Do not confuse this with the
                      `immediate` flag, as they are unrelated).

        :keyword expires: Either a :class:`int`, describing the number of
                          seconds, or a :class:`~datetime.datetime` object
                          that describes the absolute time and date of when
                          the task should expire.  The task will not be
                          executed after the expiration time.

        :keyword connection: Re-use existing broker connection instead
                             of establishing a new one.  The `connect_timeout`
                             argument is not respected if this is set.

        :keyword connect_timeout: The timeout in seconds, before we give up
                                  on establishing a connection to the AMQP
                                  server.

        :keyword retry: If enabled sending of the task message will be retried
                        in the event of connection loss or failure.  Default
                        is taken from the :setting:`CELERY_TASK_PUBLISH_RETRY`
                        setting.  Note you need to handle the
                        publisher/connection manually for this to work.

        :keyword retry_policy:  Override the retry policy used.  See the
                                :setting:`CELERY_TASK_PUBLISH_RETRY` setting.

        :keyword routing_key: The routing key used to route the task to a
                              worker server.  Defaults to the
                              :attr:`routing_key` attribute.

        :keyword exchange: The named exchange to send the task to.
                           Defaults to the :attr:`exchange` attribute.

        :keyword exchange_type: The exchange type to initialize the exchange
                                if not already declared.  Defaults to the
                                :attr:`exchange_type` attribute.

        :keyword immediate: Request immediate delivery.  Will raise an
                            exception if the task cannot be routed to a worker
                            immediately.  (Do not confuse this parameter with
                            the `countdown` and `eta` settings, as they are
                            unrelated).  Defaults to the :attr:`immediate`
                            attribute.

        :keyword mandatory: Mandatory routing. Raises an exception if
                            there's no running workers able to take on this
                            task.  Defaults to the :attr:`mandatory`
                            attribute.

        :keyword priority: The task priority, a number between 0 and 9.
                           Defaults to the :attr:`priority` attribute.

        :keyword serializer: A string identifying the default
                             serialization method to use.  Can be `pickle`,
                             `json`, `yaml`, `msgpack` or any custom
                             serialization method that has been registered
                             with :mod:`kombu.serialization.registry`.
                             Defaults to the :attr:`serializer` attribute.

        :keyword compression: A string identifying the compression method
                              to use.  Can be one of ``zlib``, ``bzip2``,
                              or any custom compression methods registered with
                              :func:`kombu.compression.register`. Defaults to
                              the :setting:`CELERY_MESSAGE_COMPRESSION`
                              setting.

        .. note::
            If the :setting:`CELERY_ALWAYS_EAGER` setting is set, it will
            be replaced by a local :func:`apply` call instead.

        """
        router = self.app.amqp.Router(queues)
        conf = self.app.conf

        if conf.CELERY_ALWAYS_EAGER:
            return self.apply(args, kwargs, task_id=task_id)

        options.setdefault("compression",
                           conf.CELERY_MESSAGE_COMPRESSION)
        options = dict(extract_exec_options(self), **options)
        options = router.route(options, self.name, args, kwargs)
        expires = expires or self.expires

        publish = publisher or self.app.amqp.publisher_pool.acquire(block=True)
        evd = None
        if conf.CELERY_SEND_TASK_SENT_EVENT:
            evd = self.app.events.Dispatcher(channel=publish.channel,
                                             buffer_while_offline=False)

        try:
            task_id = publish.delay_task(self.name, args, kwargs,
                                         task_id=task_id,
                                         countdown=countdown,
                                         eta=eta, expires=expires,
                                         event_dispatcher=evd,
                                         **options)
        finally:
            if not publisher:
                publish.release()

        return self.AsyncResult(task_id)

    @classmethod
    def retry(self, args=None, kwargs=None, exc=None, throw=True,
            eta=None, countdown=None, max_retries=None, **options):
        """Retry the task.

        :param args: Positional arguments to retry with.
        :param kwargs: Keyword arguments to retry with.
        :keyword exc: Optional exception to raise instead of
                      :exc:`~celery.exceptions.MaxRetriesExceededError`
                      when the max restart limit has been exceeded.
        :keyword countdown: Time in seconds to delay the retry for.
        :keyword eta: Explicit time and date to run the retry at
                      (must be a :class:`~datetime.datetime` instance).
        :keyword max_retries: If set, overrides the default retry limit.
        :keyword \*\*options: Any extra options to pass on to
                              meth:`apply_async`.
        :keyword throw: If this is :const:`False`, do not raise the
                        :exc:`~celery.exceptions.RetryTaskError` exception,
                        that tells the worker to mark the task as being
                        retried.  Note that this means the task will be
                        marked as failed if the task raises an exception,
                        or successful if it returns.

        :raises celery.exceptions.RetryTaskError: To tell the worker that
            the task has been re-sent for retry. This always happens,
            unless the `throw` keyword argument has been explicitly set
            to :const:`False`, and is considered normal operation.

        **Example**

        .. code-block:: python

            >>> @task
            >>> def tweet(auth, message):
            ...     twitter = Twitter(oauth=auth)
            ...     try:
            ...         twitter.post_status_update(message)
            ...     except twitter.FailWhale, exc:
            ...         # Retry in 5 minutes.
            ...         return tweet.retry(countdown=60 * 5, exc=exc)

        Although the task will never return above as `retry` raises an
        exception to notify the worker, we use `return` in front of the retry
        to convey that the rest of the block will not be executed.

        """
        request = self.request
        max_retries = self.max_retries if max_retries is None else max_retries
        args = request.args if args is None else args
        kwargs = request.kwargs if kwargs is None else kwargs
        delivery_info = request.delivery_info

        # Not in worker or emulated by (apply/always_eager),
        # so just raise the original exception.
        if request.called_directly:
            raise exc or RetryTaskError("Task can be retried", None)

        if delivery_info:
            options.setdefault("exchange", delivery_info.get("exchange"))
            options.setdefault("routing_key", delivery_info.get("routing_key"))

        if not eta and countdown is None:
            countdown = self.default_retry_delay

        options.update({"retries": request.retries + 1,
                        "task_id": request.id,
                        "countdown": countdown,
                        "eta": eta})

        if max_retries is not None and options["retries"] > max_retries:
            raise exc or self.MaxRetriesExceededError(
                            "Can't retry %s[%s] args:%s kwargs:%s" % (
                                self.name, options["task_id"], args, kwargs))

        # If task was executed eagerly using apply(),
        # then the retry must also be executed eagerly.
        if request.is_eager:
            return self.apply(args=args, kwargs=kwargs, **options).get()

        self.apply_async(args=args, kwargs=kwargs, **options)
        if throw:
            raise RetryTaskError(
                eta and "Retry at %s" % (eta, )
                     or "Retry in %s secs." % (countdown, ), exc)

    @classmethod
    def apply(self, args=None, kwargs=None, **options):
        """Execute this task locally, by blocking until the task returns.

        :param args: positional arguments passed on to the task.
        :param kwargs: keyword arguments passed on to the task.
        :keyword throw: Re-raise task exceptions.  Defaults to
                        the :setting:`CELERY_EAGER_PROPAGATES_EXCEPTIONS`
                        setting.

        :rtype :class:`celery.result.EagerResult`:

        """
        args = args or []
        kwargs = kwargs or {}
        task_id = options.get("task_id") or uuid()
        retries = options.get("retries", 0)
        throw = self.app.either("CELERY_EAGER_PROPAGATES_EXCEPTIONS",
                                options.pop("throw", None))

        # Make sure we get the task instance, not class.
        task = tasks[self.name]

        request = {"id": task_id,
                   "retries": retries,
                   "is_eager": True,
                   "logfile": options.get("logfile"),
                   "loglevel": options.get("loglevel", 0),
                   "delivery_info": {"is_eager": True}}
        if self.accept_magic_kwargs:
            default_kwargs = {"task_name": task.name,
                              "task_id": task_id,
                              "task_retries": retries,
                              "task_is_eager": True,
                              "logfile": options.get("logfile"),
                              "loglevel": options.get("loglevel", 0),
                              "delivery_info": {"is_eager": True}}
            supported_keys = fun_takes_kwargs(task.run, default_kwargs)
            extend_with = dict((key, val)
                                    for key, val in default_kwargs.items()
                                        if key in supported_keys)
            kwargs.update(extend_with)

        trace = TaskTrace(task.name, task_id, args, kwargs,
                          task=task, request=request, propagate=throw)
        retval = trace.execute()
        if isinstance(retval, ExceptionInfo):
            retval = retval.exception
        return EagerResult(task_id, retval, trace.status,
                           traceback=trace.strtb)

    @classmethod
    def AsyncResult(self, task_id):
        """Get AsyncResult instance for this kind of task.

        :param task_id: Task id to get result for.

        """
        return self.app.AsyncResult(task_id, backend=self.backend,
                                             task_name=self.name)

    def update_state(self, task_id=None, state=None, meta=None):
        """Update task state.

        :param task_id: Id of the task to update.
        :param state: New state (:class:`str`).
        :param meta: State metadata (:class:`dict`).

        """
        if task_id is None:
            task_id = self.request.id
        self.backend.store_result(task_id, meta, state)

    def on_retry(self, exc, task_id, args, kwargs, einfo):
        """Retry handler.

        This is run by the worker when the task is to be retried.

        :param exc: The exception sent to :meth:`retry`.
        :param task_id: Unique id of the retried task.
        :param args: Original arguments for the retried task.
        :param kwargs: Original keyword arguments for the retried task.

        :keyword einfo: :class:`~celery.datastructures.ExceptionInfo`
                        instance, containing the traceback.

        The return value of this handler is ignored.

        """
        pass

    def after_return(self, status, retval, task_id, args, kwargs, einfo):
        """Handler called after the task returns.

        :param status: Current task state.
        :param retval: Task return value/exception.
        :param task_id: Unique id of the task.
        :param args: Original arguments for the task that failed.
        :param kwargs: Original keyword arguments for the task
                       that failed.

        :keyword einfo: :class:`~celery.datastructures.ExceptionInfo`
                        instance, containing the traceback (if any).

        The return value of this handler is ignored.

        """
        if self.request.chord:
            self.backend.on_chord_part_return(self)

    def on_failure(self, exc, task_id, args, kwargs, einfo):
        """Error handler.

        This is run by the worker when the task fails.

        :param exc: The exception raised by the task.
        :param task_id: Unique id of the failed task.
        :param args: Original arguments for the task that failed.
        :param kwargs: Original keyword arguments for the task
                       that failed.

        :keyword einfo: :class:`~celery.datastructures.ExceptionInfo`
                        instance, containing the traceback.

        The return value of this handler is ignored.

        """
        pass

    def send_error_email(self, context, exc, **kwargs):
        if self.send_error_emails and not self.disable_error_emails:
            sender = self.ErrorMailSenderClass(self, **kwargs)
            sender.send(context, exc)

    def on_success(self, retval, task_id, args, kwargs):
        """Success handler.

        Run by the worker if the task executes successfully.

        :param retval: The return value of the task.
        :param task_id: Unique id of the executed task.
        :param args: Original arguments for the executed task.
        :param kwargs: Original keyword arguments for the executed task.

        The return value of this handler is ignored.

        """
        pass

    def execute(self, request, pool, loglevel, logfile, **kwargs):
        """The method the worker calls to execute the task.

        :param request: A :class:`~celery.worker.job.TaskRequest`.
        :param pool: A task pool.
        :param loglevel: Current loglevel.
        :param logfile: Name of the currently used logfile.

        :keyword consumer: The :class:`~celery.worker.consumer.Consumer`.

        """
        request.execute_using_pool(pool, loglevel, logfile)

    def __repr__(self):
        """`repr(task)`"""
        return "<@task: %s>" % (self.name, )

    @classmethod
    def subtask(cls, *args, **kwargs):
        """Returns :class:`~celery.task.sets.subtask` object for
        this task, wrapping arguments and execution options
        for a single task invocation."""
        from ...task.sets import subtask
        return subtask(cls, *args, **kwargs)

    @property
    def __name__(self):
        return self.__class__.__name__<|MERGE_RESOLUTION|>--- conflicted
+++ resolved
@@ -4,23 +4,13 @@
 import sys
 import threading
 
-<<<<<<< HEAD
 from ...datastructures import ExceptionInfo
 from ...exceptions import MaxRetriesExceededError, RetryTaskError
 from ...execute.trace import TaskTrace
 from ...registry import tasks, _unpickle_task
 from ...result import EagerResult
 from ...utils import fun_takes_kwargs, mattrgetter, uuid
-=======
-from celery.datastructures import ExceptionInfo
-from celery.exceptions import MaxRetriesExceededError, RetryTaskError
-from celery.execute.trace import TaskTrace
-from celery.registry import tasks, _unpickle_task
-from celery.result import EagerResult
-from celery.utils import (mattrgetter, gen_unique_id, fun_takes_kwargs,
-                          get_symbol_by_name)
-from celery.utils.mail import ErrorMailSender
->>>>>>> fa1809b7
+from ...utils.mail import ErrorMailSender
 
 extract_exec_options = mattrgetter("queue", "routing_key",
                                    "exchange", "immediate",
