# -*- coding: utf-8 -*-
"""

The :program:`celery` umbrella command.

.. program:: celery

"""
<<<<<<< HEAD
from __future__ import absolute_import, print_function
=======
from __future__ import absolute_import
from __future__ import with_statement
>>>>>>> 603d0b74

import anyjson
import warnings
import sys
<<<<<<< HEAD

from future_builtins import map
=======
>>>>>>> 603d0b74

from importlib import import_module
from pprint import pformat

from celery.platforms import EX_OK, EX_FAILURE, EX_UNAVAILABLE, EX_USAGE
from celery.utils import term
from celery.utils import text
from celery.utils.functional import memoize
from celery.utils.imports import symbol_by_name
from celery.utils.timeutils import maybe_iso8601

from celery.bin.base import Command as BaseCommand, Option

HELP = """
---- -- - - ---- Commands- -------------- --- ------------

{commands}
---- -- - - --------- -- - -------------- --- ------------

Type '{prog_name} <command> --help' for help using a specific command.
"""

MIGRATE_PROGRESS_FMT = """\
Migrating task {state.count}/{state.strtotal}: \
{body[task]}[{body[id]}]\
"""

commands = {}

command_classes = [
    ('Main', ['worker', 'events', 'beat', 'shell', 'multi', 'amqp'], 'green'),
    ('Remote Control', ['status', 'inspect', 'control'], 'blue'),
    ('Utils', ['purge', 'list', 'migrate', 'call', 'result', 'report'], None),
]


@memoize()
def _get_extension_classes():
    extensions = []
    command_classes.append(('Extensions', extensions, 'magenta'))
    return extensions


class Error(Exception):

    def __init__(self, reason, status=EX_FAILURE):
        self.reason = reason
        self.status = status
        super(Error, self).__init__(reason, status)

    def __str__(self):
        return self.reason


def command(*args, **kwargs):

    def _register(fun):
        commands[kwargs.get('name') or fun.__name__] = fun
        return fun

    return _register(args[0]) if args else _register


def load_extension_commands(namespace='celery.commands'):
    try:
        from pkg_resources import iter_entry_points
    except ImportError:
        return

    for ep in iter_entry_points(namespace):
        sym = ':'.join([ep.module_name, ep.attrs[0]])
        try:
            cls = symbol_by_name(sym)
        except (ImportError, SyntaxError) as exc:
            warnings.warn(
                'Cannot load extension {0!r}: {1!r}'.format(sym, exc))
        else:
            _get_extension_classes().append(ep.name)
            command(cls, name=ep.name)


class Command(BaseCommand):
    help = ''
    args = ''
    prog_name = 'celery'
    show_body = True
    show_reply = True

    option_list = (
        Option('--quiet', '-q', action='store_true'),
        Option('--no-color', '-C', action='store_true'),
    )

    def __init__(self, app=None, no_color=False, stdout=sys.stdout,
            stderr=sys.stderr, show_reply=True):
        super(Command, self).__init__(app=app)
        self.colored = term.colored(enabled=not no_color)
        self.stdout = stdout
        self.stderr = stderr
        self.quiet = False
        if show_reply is not None:
            self.show_reply = show_reply

    def __call__(self, *args, **kwargs):
        try:
            ret = self.run(*args, **kwargs)
        except Error as exc:
            self.error(self.colored.red('Error: {0!r}'.format(exc)))
            return exc.status

        return ret if ret is not None else EX_OK

    def show_help(self, command):
        self.run_from_argv(self.prog_name, [command, '--help'])
        return EX_USAGE

    def error(self, s):
        self.out(s, fh=self.stderr)

    def out(self, s, fh=None):
        print(s, file=fh or self.stdout)

    def run_from_argv(self, prog_name, argv):
        self.prog_name = prog_name
        self.command = argv[0]
        self.arglist = argv[1:]
        self.parser = self.create_parser(self.prog_name, self.command)
        options, args = self.prepare_args(
                *self.parser.parse_args(self.arglist))
        self.colored = term.colored(enabled=not options['no_color'])
        self.quiet = options.get('quiet', False)
        self.show_body = options.get('show_body', True)
        return self(*args, **options)

    def usage(self, command):
        return '%%prog {0} [options] {self.args}'.format(command, self=self)

    def prettify_list(self, n):
        c = self.colored
        if not n:
            return '- empty -'
        return '\n'.join(str(c.reset(c.white('*'), ' {0}'.format(item)))
                            for item in n)

    def prettify_dict_ok_error(self, n):
        c = self.colored
        try:
            return (c.green('OK'),
                    text.indent(self.prettify(n['ok'])[1], 4))
        except KeyError:
            pass
        return (c.red('ERROR'),
                text.indent(self.prettify(n['error'])[1], 4))

    def say_remote_command_reply(self, replies):
        c = self.colored
        node = iter(replies).next()  # <-- take first.
        reply = replies[node]
        status, preply = self.prettify(reply)
        self.say_chat('->', c.cyan(node, ': ') + status,
                      text.indent(preply, 4) if self.show_reply else '')

    def prettify(self, n):
        OK = str(self.colored.green('OK'))
        if isinstance(n, list):
            return OK, self.prettify_list(n)
        if isinstance(n, dict):
            if 'ok' in n or 'error' in n:
                return self.prettify_dict_ok_error(n)
        if isinstance(n, basestring):
            return OK, unicode(n)
        return OK, pformat(n)

    def say_chat(self, direction, title, body=''):
        c = self.colored
        if direction == '<-' and self.quiet:
            return
        dirstr = not self.quiet and c.bold(c.white(direction), ' ') or ''
        self.out(c.reset(dirstr, title))
        if body and self.show_body:
            self.out(body)

    @property
    def description(self):
        return self.__doc__


class Delegate(Command):

    def __init__(self, *args, **kwargs):
        super(Delegate, self).__init__(*args, **kwargs)

        self.target = symbol_by_name(self.Command)(app=self.app)
        self.args = self.target.args

    def get_options(self):
        return self.option_list + self.target.get_options()

    def create_parser(self, prog_name, command):
        parser = super(Delegate, self).create_parser(prog_name, command)
        return self.target.prepare_parser(parser)

    def run(self, *args, **kwargs):
        self.target.check_args(args)
        return self.target.run(*args, **kwargs)


@command
class multi(Command):
    """Start multiple worker instances."""

    def get_options(self):
        return ()

    def run_from_argv(self, prog_name, argv):
        from celery.bin.celeryd_multi import MultiTool
        return MultiTool().execute_from_commandline(argv, prog_name)


@command
class worker(Delegate):
    """Start worker instance.

    Examples::

        celery worker --app=proj -l info
        celery worker -A proj -l info -Q hipri,lopri

        celery worker -A proj --concurrency=4
        celery worker -A proj --concurrency=1000 -P eventlet

        celery worker --autoscale=10,0
    """
    Command = 'celery.bin.celeryd:WorkerCommand'


@command
class events(Delegate):
    """Event-stream utilities.

    Commands::

        celery events --app=proj
            start graphical monitor (requires curses)
        celery events -d --app=proj
            dump events to screen.
        celery events -b amqp://
        celery events -C <camera> [options]
            run snapshot camera.

    Examples::

        celery events
        celery events -d
        celery events -C mod.attr -F 1.0 --detach --maxrate=100/m -l info
    """
    Command = 'celery.bin.celeryev:EvCommand'


@command
class beat(Delegate):
    """Start the celerybeat periodic task scheduler.

    Examples::

        celery beat -l info
        celery beat -s /var/run/celerybeat/schedule --detach
        celery beat -S djcelery.schedulers.DatabaseScheduler

    """
    Command = 'celery.bin.celerybeat:BeatCommand'


@command
class amqp(Delegate):
    """AMQP Administration Shell.

    Also works for non-amqp transports.

    Examples::

        celery amqp
            start shell mode
        celery amqp help
            show list of commands

        celery amqp exchange.delete name
        celery amqp queue.delete queue
        celery amqp queue.delete queue yes yes

    """
    Command = 'celery.bin.camqadm:AMQPAdminCommand'


@command(name='list')
class list_(Command):
    """Get info from broker.

    Examples::

        celery list bindings

    NOTE: For RabbitMQ the management plugin is required.
    """
    args = '[bindings]'

    def list_bindings(self, management):
        try:
            bindings = management.get_bindings()
        except NotImplementedError:
            raise Error('Your transport cannot list bindings.')

        fmt = lambda q, e, r: self.out('{0:<28} {1:<28} {2}'.format(q, e, r))
        fmt('Queue', 'Exchange', 'Routing Key')
        fmt('-' * 16, '-' * 16, '-' * 16)
        for b in bindings:
            fmt(b['destination'], b['source'], b['routing_key'])

    def run(self, what=None, *_, **kw):
        topics = {'bindings': self.list_bindings}
        available = ', '.join(topics)
        if not what:
            raise Error('You must specify one of {0}'.format(available))
        if what not in topics:
            raise Error('unknown topic {0!r} (choose one of: {1})'.format(
                            what, available))
        with self.app.connection() as conn:
            self.app.amqp.TaskConsumer(conn).declare()
            topics[what](conn.manager)


@command
class call(Command):
    """Call a task by name.

    Examples::

        celery call tasks.add --args='[2, 2]'
        celery call tasks.add --args='[2, 2]' --countdown=10
    """
    args = '<task_name>'
    option_list = Command.option_list + (
            Option('--args', '-a', help='positional arguments (json).'),
            Option('--kwargs', '-k', help='keyword arguments (json).'),
            Option('--eta', help='scheduled time (ISO-8601).'),
            Option('--countdown', type='float',
                help='eta in seconds from now (float/int).'),
            Option('--expires', help='expiry time (ISO-8601/float/int).'),
            Option('--serializer', default='json', help='defaults to json.'),
            Option('--queue', help='custom queue name.'),
            Option('--exchange', help='custom exchange name.'),
            Option('--routing-key', help='custom routing key.'),
    )

    def run(self, name, *_, **kw):
        # Positional args.
        args = kw.get('args') or ()
        if isinstance(args, basestring):
            args = anyjson.loads(args)

        # Keyword args.
        kwargs = kw.get('kwargs') or {}
        if isinstance(kwargs, basestring):
            kwargs = anyjson.loads(kwargs)

        # Expires can be int/float.
        expires = kw.get('expires') or None
        try:
            expires = float(expires)
        except (TypeError, ValueError):
            # or a string describing an ISO 8601 datetime.
            try:
                expires = maybe_iso8601(expires)
            except (TypeError, ValueError):
                raise

        res = self.app.send_task(name, args=args, kwargs=kwargs,
                                 countdown=kw.get('countdown'),
                                 serializer=kw.get('serializer'),
                                 queue=kw.get('queue'),
                                 exchange=kw.get('exchange'),
                                 routing_key=kw.get('routing_key'),
                                 eta=maybe_iso8601(kw.get('eta')),
                                 expires=expires)
        self.out(res.id)


@command
class purge(Command):
    """Erase all messages from all known task queues.

    WARNING: There is no undo operation for this command.

    """
    fmt_purged = 'Purged {mnum} {messages} from {qnum} known task {queues}.'
    fmt_empty = 'No messages purged from {qnum} {queues}'

    def run(self, *args, **kwargs):
<<<<<<< HEAD
        queues = len(self.app.amqp.queues.keys())
        messages = self.app.control.purge()
        fmt = self.fmt_purged if messages else self.fmt_empty
        self.out(fmt.format(
            mnum=messages, qnum=queues,
            messages=text.pluralize(messages, 'message'),
            queues=text.pluralize(queues, 'queue')))
=======
        queues = len(self.app.amqp.queues)
        messages_removed = self.app.control.purge()
        if messages_removed:
            self.out('Purged %s %s from %s known task %s.' % (
                messages_removed, text.pluralize(messages_removed, 'message'),
                queues, text.pluralize(queues, 'queue')))
        else:
            self.out('No messages purged from %s known %s' % (
                queues, text.pluralize(queues, 'queue')))
purge = command(purge)
>>>>>>> 603d0b74


@command
class result(Command):
    """Gives the return value for a given task id.

    Examples::

        celery result 8f511516-e2f5-4da4-9d2f-0fb83a86e500
        celery result 8f511516-e2f5-4da4-9d2f-0fb83a86e500 -t tasks.add
        celery result 8f511516-e2f5-4da4-9d2f-0fb83a86e500 --traceback

    """
    args = '<task_id>'
    option_list = Command.option_list + (
            Option('--task', '-t', help='name of task (if custom backend)'),
            Option('--traceback', action='store_true',
                   help='show traceback instead'),
    )

    def run(self, task_id, *args, **kwargs):
        result_cls = self.app.AsyncResult
        task = kwargs.get('task')
        traceback = kwargs.get('traceback', False)

        if task:
            result_cls = self.app.tasks[task].AsyncResult
        result = result_cls(task_id)
        if traceback:
            value = result.traceback
        else:
            value = result.get()
        self.out(self.prettify(value)[1])


class _RemoteControl(Command):
    name = None
    choices = None
    leaf = False
    option_list = Command.option_list + (
                Option('--timeout', '-t', type='float',
                    help='Timeout in seconds (float) waiting for reply'),
                Option('--destination', '-d',
                    help='Comma separated list of destination node names.'))

    @classmethod
    def get_command_info(self, command, indent=0, prefix='', color=None,
            help=False):
        if help:
            help = '|' + text.indent(self.choices[command][1], indent + 4)
        else:
            help = None
        try:
            # see if it uses args.
            meth = getattr(self, command)
            return text.join([
                '|' + text.indent('{0}{1} {2}'.format(prefix, color(command),
                                                meth.__doc__), indent), help,
            ])

        except AttributeError:
            return text.join([
                '|' + text.indent(prefix + str(color(command)), indent), help,
            ])

    @classmethod
    def list_commands(self, indent=0, prefix='', color=None, help=False):
        color = color if color else lambda x: x
        prefix = prefix + ' ' if prefix else ''
        return '\n'.join(self.get_command_info(c, indent, prefix, color, help)
                            for c in sorted(self.choices))

    @property
    def epilog(self):
        return '\n'.join([
            '[Commands]',
            self.list_commands(indent=4, help=True)
        ])

    def usage(self, command):
        return '%%prog {0} [options] {1} <command> [arg1 .. argN]'.format(
                command, self.args)

    def call(self, *args, **kwargs):
        raise NotImplementedError('get_obj')

    def run(self, *args, **kwargs):
        if not args:
            raise Error('Missing {0.name} method. See --help'.format(self))
        return self.do_call_method(args, **kwargs)

    def do_call_method(self, args, **kwargs):
        method = args[0]
        if method == 'help':
            raise Error("Did you mean '{0.name} --help'?".format(self))
        if method not in self.choices:
            raise Error('Unknown {0.name} method {1}'.format(self, method))

        destination = kwargs.get('destination')
        timeout = kwargs.get('timeout') or self.choices[method][0]
        if destination and isinstance(destination, basestring):
            destination = list(map(str.strip, destination.split(',')))

        try:
            handler = getattr(self, method)
        except AttributeError:
            handler = self.call

        replies = handler(method, *args[1:], timeout=timeout,
                          destination=destination,
                          callback=self.say_remote_command_reply)
        if not replies:
            raise Error('No nodes replied within time constraint.',
                        status=EX_UNAVAILABLE)
        return replies

    def say(self, direction, title, body=''):
        c = self.colored
        if direction == '<-' and self.quiet:
            return
        dirstr = not self.quiet and c.bold(c.white(direction), ' ') or ''
        self.out(c.reset(dirstr, title))
        if body and self.show_body:
            self.out(body)


@command
class inspect(_RemoteControl):
    """Inspect the worker at runtime.

    Availability: RabbitMQ (amqp), Redis, and MongoDB transports.

    Examples::

        celery inspect active --timeout=5
        celery inspect scheduled -d worker1.example.com
        celery inspect revoked -d w1.e.com,w2.e.com

    """
    name = 'inspect'
    choices = {
        'active': (1.0, 'dump active tasks (being processed)'),
        'active_queues': (1.0, 'dump queues being consumed from'),
        'scheduled': (1.0, 'dump scheduled tasks (eta/countdown/retry)'),
        'reserved': (1.0, 'dump reserved tasks (waiting to be processed)'),
        'stats': (1.0, 'dump worker statistics'),
        'revoked': (1.0, 'dump of revoked task ids'),
        'registered': (1.0, 'dump of registered tasks'),
        'ping': (0.2, 'ping worker(s)'),
        'report': (1.0, 'get bugreport info')
    }

    def call(self, method, *args, **options):
        i = self.app.control.inspect(**options)
        return getattr(i, method)(*args)


@command
class control(_RemoteControl):
    """Workers remote control.

    Availability: RabbitMQ (amqp), Redis, and MongoDB transports.

    Examples::

        celery control enable_events --timeout=5
        celery control -d worker1.example.com enable_events
        celery control -d w1.e.com,w2.e.com enable_events

        celery control -d w1.e.com add_consumer queue_name
        celery control -d w1.e.com cancel_consumer queue_name

        celery control -d w1.e.com add_consumer queue exchange direct rkey

    """
    name = 'control'
    choices = {
        'enable_events': (1.0, 'tell worker(s) to enable events'),
        'disable_events': (1.0, 'tell worker(s) to disable events'),
        'add_consumer': (1.0, 'tell worker(s) to start consuming a queue'),
        'cancel_consumer': (1.0, 'tell worker(s) to stop consuming a queue'),
        'rate_limit': (1.0,
            'tell worker(s) to modify the rate limit for a task type'),
        'time_limit': (1.0,
            'tell worker(s) to modify the time limit for a task type.'),
        'autoscale': (1.0, 'change autoscale settings'),
        'pool_grow': (1.0, 'start more pool processes'),
        'pool_shrink': (1.0, 'use less pool processes'),
    }

    def call(self, method, *args, **options):
        return getattr(self.app.control, method)(*args, retry=True, **options)

    def pool_grow(self, method, n=1, **kwargs):
        """[N=1]"""
        return self.call(method, n, **kwargs)

    def pool_shrink(self, method, n=1, **kwargs):
        """[N=1]"""
        return self.call(method, n, **kwargs)

    def autoscale(self, method, max=None, min=None, **kwargs):
        """[max] [min]"""
        return self.call(method, max, min, **kwargs)

    def rate_limit(self, method, task_name, rate_limit, **kwargs):
        """<task_name> <rate_limit> (e.g. 5/s | 5/m | 5/h)>"""
        return self.call(method, task_name, rate_limit, reply=True, **kwargs)

    def time_limit(self, method, task_name, soft, hard=None, **kwargs):
        """<task_name> <soft_secs> [hard_secs]"""
        return self.call(method, task_name, soft, hard, reply=True, **kwargs)

    def add_consumer(self, method, queue, exchange=None,
            exchange_type='direct', routing_key=None, **kwargs):
        """<queue> [exchange [type [routing_key]]]"""
        return self.call(method, queue, exchange,
                         exchange_type, routing_key, reply=True, **kwargs)

    def cancel_consumer(self, method, queue, **kwargs):
        """<queue>"""
        return self.call(method, queue, reply=True, **kwargs)


@command
class status(Command):
    """Show list of workers that are online."""
    option_list = inspect.option_list

    def run(self, *args, **kwargs):
        replies = inspect(app=self.app,
                          no_color=kwargs.get('no_color', False),
                          stdout=self.stdout, stderr=self.stderr,
                          show_reply=False) \
                    .run('ping', **dict(kwargs, quiet=True, show_body=False))
        if not replies:
            raise Error('No nodes replied within time constraint',
                        status=EX_UNAVAILABLE)
        nodecount = len(replies)
        if not kwargs.get('quiet', False):
            self.out('\n{0} {1} online.'.format(
                nodecount, text.pluralize(nodecount, 'node')))


@command
class migrate(Command):
    """Migrate tasks from one broker to another.

    Examples::

        celery migrate redis://localhost amqp://guest@localhost//
        celery migrate django:// redis://localhost

    NOTE: This command is experimental, make sure you have
          a backup of the tasks before you continue.
    """
    args = '<source_url> <dest_url>'
    option_list = Command.option_list + (
            Option('--limit', '-n', type='int',
                    help='Number of tasks to consume (int)'),
            Option('--timeout', '-t', type='float', default=1.0,
                    help='Timeout in seconds (float) waiting for tasks'),
            Option('--ack-messages', '-a', action='store_true',
                    help='Ack messages from source broker.'),
            Option('--tasks', '-T',
                    help='List of task names to filter on.'),
            Option('--queues', '-Q',
                    help='List of queues to migrate.'),
            Option('--forever', '-F', action='store_true',
                    help='Continually migrate tasks until killed.'),
    )
    progress_fmt = MIGRATE_PROGRESS_FMT

    def on_migrate_task(self, state, body, message):
        self.out(self.progress_fmt.format(state=state, body=body))

    def run(self, *args, **kwargs):
        if len(args) != 2:
            return self.show_help('migrate')
        from kombu import Connection
        from celery.contrib.migrate import migrate_tasks

        migrate_tasks(Connection(args[0]),
                      Connection(args[1]),
                      callback=self.on_migrate_task,
                      **kwargs)


@command
class shell(Command):  # pragma: no cover
    """Start shell session with convenient access to celery symbols.

    The following symbols will be added to the main globals:

        - celery:  the current application.
        - chord, group, chain, chunks,
          xmap, xstarmap subtask, Task
        - all registered tasks.

    Example Session:

    .. code-block:: bash

        $ celery shell

        >>> celery
        <Celery default:0x1012d9fd0>
        >>> add
        <@task: tasks.add>
        >>> add.delay(2, 2)
        <AsyncResult: 537b48c7-d6d3-427a-a24a-d1b4414035be>
    """
    option_list = Command.option_list + (
                Option('--ipython', '-I',
                    action='store_true', dest='force_ipython',
                    help='force iPython.'),
                Option('--bpython', '-B',
                    action='store_true', dest='force_bpython',
                    help='force bpython.'),
                Option('--python', '-P',
                    action='store_true', dest='force_python',
                    help='force default Python shell.'),
                Option('--without-tasks', '-T', action='store_true',
                    help="don't add tasks to locals."),
                Option('--eventlet', action='store_true',
                    help='use eventlet.'),
                Option('--gevent', action='store_true', help='use gevent.'),
    )

    def run(self, force_ipython=False, force_bpython=False,
            force_python=False, without_tasks=False, eventlet=False,
            gevent=False, **kwargs):
        if eventlet:
            import_module('celery.concurrency.eventlet')
        if gevent:
            import_module('celery.concurrency.gevent')
        import celery
        import celery.task.base
        self.app.loader.import_default_modules()
        self.locals = {'celery': self.app,
                       'Task': celery.Task,
                       'chord': celery.chord,
                       'group': celery.group,
                       'chain': celery.chain,
                       'chunks': celery.chunks,
                       'xmap': celery.xmap,
                       'xstarmap': celery.xstarmap,
                       'subtask': celery.subtask}

        if not without_tasks:
            self.locals.update(dict((task.__name__, task)
                                for task in self.app.tasks.itervalues()
                                    if not task.name.startswith('celery.')))

        if force_python:
            return self.invoke_fallback_shell()
        elif force_bpython:
            return self.invoke_bpython_shell()
        elif force_ipython:
            return self.invoke_ipython_shell()
        return self.invoke_default_shell()

    def invoke_default_shell(self):
        try:
            import IPython  # noqa
        except ImportError:
            try:
                import bpython  # noqa
            except ImportError:
                return self.invoke_fallback_shell()
            else:
                return self.invoke_bpython_shell()
        else:
            return self.invoke_ipython_shell()

    def invoke_fallback_shell(self):
        import code
        try:
            import readline
        except ImportError:
            pass
        else:
            import rlcompleter
            readline.set_completer(
                    rlcompleter.Completer(self.locals).complete)
            readline.parse_and_bind('tab:complete')
        code.interact(local=self.locals)

    def invoke_ipython_shell(self):
        try:
            from IPython.frontend.terminal import embed
            embed.TerminalInteractiveShell(user_ns=self.locals).mainloop()
        except ImportError:  # ipython < 0.11
            from IPython.Shell import IPShell
            IPShell(argv=[], user_ns=self.locals).mainloop()

    def invoke_bpython_shell(self):
        import bpython
        bpython.embed(self.locals)


@command
class help(Command):
    """Show help screen and exit."""

    def usage(self, command):
        return '%%prog <command> [options] {0.args}'.format(self)

    def run(self, *args, **kwargs):
        self.parser.print_help()
        self.out(HELP.format(prog_name=self.prog_name,
                             commands=CeleryCommand.list_commands()))

        return EX_USAGE


@command
class report(Command):
    """Shows information useful to include in bugreports."""

    def run(self, *args, **kwargs):
        self.out(self.app.bugreport())
        return EX_OK


class CeleryCommand(BaseCommand):
    commands = commands
    enable_config_from_cmdline = True
    prog_name = 'celery'

    def execute(self, command, argv=None):
        try:
            cls = self.commands[command]
        except KeyError:
            cls, argv = self.commands['help'], ['help']
        cls = self.commands.get(command) or self.commands['help']
        try:
            return cls(app=self.app).run_from_argv(self.prog_name, argv)
        except Error:
            return self.execute('help', argv)

    def remove_options_at_beginning(self, argv, index=0):
        if argv:
            while index < len(argv):
                value = argv[index]
                if value.startswith('--'):
                    pass
                elif value.startswith('-'):
                    index += 1
                else:
                    return argv[index:]
                index += 1
        return []

    def handle_argv(self, prog_name, argv):
        self.prog_name = prog_name
        argv = self.remove_options_at_beginning(argv)
        _, argv = self.prepare_args(None, argv)
        try:
            command = argv[0]
        except IndexError:
            command, argv = 'help', ['help']
        return self.execute(command, argv)

    def execute_from_commandline(self, argv=None):
        try:
            sys.exit(determine_exit_status(
                super(CeleryCommand, self).execute_from_commandline(argv)))
        except KeyboardInterrupt:
            sys.exit(EX_FAILURE)

    @classmethod
    def get_command_info(self, command, indent=0, color=None):
        colored = term.colored().names[color] if color else lambda x: x
        obj = self.commands[command]
        cmd = 'celery {0}'.format(colored(command))
        if obj.leaf:
            return '|' + text.indent(cmd, indent)
        return text.join([
            ' ',
            '|' + text.indent('{0} --help'.format(cmd), indent),
            obj.list_commands(indent, 'celery {0}'.format(command), colored),
        ])

    @classmethod
    def list_commands(self, indent=0):
        white = term.colored().white
        ret = []
        for cls, commands, color in command_classes:
            ret.extend([
                text.indent('+ {0}: '.format(white(cls)), indent),
                '\n'.join(self.get_command_info(command, indent + 4, color)
                            for command in commands),
                ''
            ])
        return '\n'.join(ret).strip()

    def with_pool_option(self, argv):
        if len(argv) > 1 and argv[1] == 'worker':
            # this command supports custom pools
            # that may have to be loaded as early as possible.
            return (['-P'], ['--pool'])

    def on_concurrency_setup(self):
        load_extension_commands()


def determine_exit_status(ret):
    if isinstance(ret, int):
        return ret
    return EX_OK if ret else EX_FAILURE


def main(argv=None):
    # Fix for setuptools generated scripts, so that it will
    # work with multiprocessing fork emulation.
    # (see multiprocessing.forking.get_preparation_data())
    try:
        if __name__ != '__main__':  # pragma: no cover
            sys.modules['__main__'] = sys.modules[__name__]
        cmd = CeleryCommand()
        cmd.maybe_patch_concurrency()
        from billiard import freeze_support
        freeze_support()
        cmd.execute_from_commandline(argv)
    except KeyboardInterrupt:
        pass


if __name__ == '__main__':          # pragma: no cover
    main()<|MERGE_RESOLUTION|>--- conflicted
+++ resolved
@@ -6,21 +6,13 @@
 .. program:: celery
 
 """
-<<<<<<< HEAD
 from __future__ import absolute_import, print_function
-=======
-from __future__ import absolute_import
-from __future__ import with_statement
->>>>>>> 603d0b74
 
 import anyjson
 import warnings
 import sys
-<<<<<<< HEAD
 
 from future_builtins import map
-=======
->>>>>>> 603d0b74
 
 from importlib import import_module
 from pprint import pformat
@@ -419,26 +411,13 @@
     fmt_empty = 'No messages purged from {qnum} {queues}'
 
     def run(self, *args, **kwargs):
-<<<<<<< HEAD
-        queues = len(self.app.amqp.queues.keys())
+        queues = len(self.app.amqp.queues)
         messages = self.app.control.purge()
         fmt = self.fmt_purged if messages else self.fmt_empty
         self.out(fmt.format(
             mnum=messages, qnum=queues,
             messages=text.pluralize(messages, 'message'),
             queues=text.pluralize(queues, 'queue')))
-=======
-        queues = len(self.app.amqp.queues)
-        messages_removed = self.app.control.purge()
-        if messages_removed:
-            self.out('Purged %s %s from %s known task %s.' % (
-                messages_removed, text.pluralize(messages_removed, 'message'),
-                queues, text.pluralize(queues, 'queue')))
-        else:
-            self.out('No messages purged from %s known %s' % (
-                queues, text.pluralize(queues, 'queue')))
-purge = command(purge)
->>>>>>> 603d0b74
 
 
 @command
