--- conflicted
+++ resolved
@@ -15,11 +15,8 @@
 import anyjson
 import warnings
 
-<<<<<<< HEAD
-from billiard import freeze_support
 from future_builtins import map
-=======
->>>>>>> a571aac0
+
 from importlib import import_module
 from pprint import pformat
 
