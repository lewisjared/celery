#!/usr/bin/env python
"""celeryd

.. program:: celeryd

.. cmdoption:: -c, --concurrency

    Number of child processes processing the queue. The default
    is the number of CPUs available on your system.

.. cmdoption:: -f, --logfile

    Path to log file. If no logfile is specified, ``stderr`` is used.

.. cmdoption:: -l, --loglevel

    Logging level, choose between ``DEBUG``, ``INFO``, ``WARNING``,
    ``ERROR``, ``CRITICAL``, or ``FATAL``.

.. cmdoption:: -p, --pidfile

    Path to pidfile.

.. cmdoption:: -s, --statistics

    Turn on reporting of statistics (remember to flush the statistics message
    queue from time to time).

.. cmdoption:: -d, --detach, --daemon

    Run in the background as a daemon.

.. cmdoption:: -S, --supervised

    Restart the worker server if it dies.

.. cmdoption:: --discard

    Discard all waiting tasks before the daemon is started.
    **WARNING**: This is unrecoverable, and the tasks will be
    deleted from the messaging server.

.. cmdoption:: -u, --uid

    User-id to run ``celeryd`` as when in daemon mode.

.. cmdoption:: -g, --gid

    Group-id to run ``celeryd`` as when in daemon mode.

.. cmdoption:: --umask

    umask of the process when in daemon mode.

.. cmdoption:: --workdir

    Directory to change to when in daemon mode.

.. cmdoption:: --chroot

    Change root directory to this path when in daemon mode.

"""
import os
import sys
from celery.loaders import current_loader
from celery.loaders import settings
from celery import __version__
from celery.supervisor import OFASupervisor
from celery.log import emergency_error
from celery import conf
from celery import discovery
from celery.task import discard_all
from celery.worker import WorkController
from celery import platform
import multiprocessing
import traceback
import optparse

USE_STATISTICS = getattr(settings, "CELERY_STATISTICS", False)
# Make sure the setting exists.
settings.CELERY_STATISTICS = USE_STATISTICS

STARTUP_INFO_FMT = """
Configuration ->
    * Broker -> amqp://%(vhost)s@%(host)s:%(port)s
    * Exchange -> %(exchange)s (%(exchange_type)s)
    * Consumer -> Queue:%(consumer_queue)s Routing:%(consumer_rkey)s
    * Concurrency -> %(concurrency)s
    * Statistics -> %(statistics)s
""".strip()

OPTION_LIST = (
    optparse.make_option('-c', '--concurrency',
            default=conf.DAEMON_CONCURRENCY,
            action="store", dest="concurrency", type="int",
            help="Number of child processes processing the queue."),
    optparse.make_option('--discard', default=False,
            action="store_true", dest="discard",
            help="Discard all waiting tasks before the server is started. "
                 "WARNING: This is unrecoverable, and the tasks will be "
                 "deleted from the messaging server."),
    optparse.make_option('-s', '--statistics', default=USE_STATISTICS,
            action="store_true", dest="statistics",
            help="Collect statistics."),
    optparse.make_option('-f', '--logfile', default=conf.DAEMON_LOG_FILE,
            action="store", dest="logfile",
            help="Path to log file."),
    optparse.make_option('-l', '--loglevel', default=conf.DAEMON_LOG_LEVEL,
            action="store", dest="loglevel",
            help="Choose between DEBUG/INFO/WARNING/ERROR/CRITICAL/FATAL."),
    optparse.make_option('-p', '--pidfile', default=conf.DAEMON_PID_FILE,
            action="store", dest="pidfile",
            help="Path to pidfile."),
    optparse.make_option('-d', '--detach', '--daemon', default=False,
            action="store_true", dest="detach",
            help="Run in the background as a daemon."),
    optparse.make_option('-S', '--supervised', default=False,
            action="store_true", dest="supervised",
            help="Restart the worker server if it dies."),
    optparse.make_option('-u', '--uid', default=None,
            action="store", dest="uid",
            help="User-id to run celeryd as when in daemon mode."),
    optparse.make_option('-g', '--gid', default=None,
            action="store", dest="gid",
            help="Group-id to run celeryd as when in daemon mode."),
    optparse.make_option('--umask', default=0,
            action="store", type="int", dest="umask",
            help="umask of the process when in daemon mode."),
    optparse.make_option('--workdir', default=None,
            action="store", dest="working_directory",
            help="Directory to change to when in daemon mode."),
    optparse.make_option('--chroot', default=None,
            action="store", dest="chroot",
            help="Change root directory to this path when in daemon mode."),
    )


<<<<<<< HEAD
def acquire_pidlock(pidfile):
    """Get the :class:`daemon.pidlockfile.PIDLockFile` handler for
    ``pidfile``.

    If the ``pidfile`` already exists, but the process is not running the
    ``pidfile`` will be removed, a ``"stale pidfile"`` message is emitted
    and execution continues as normally. However, if the process is still
    running the program will exit complaning that the program is already
    running in the background somewhere.

    """
    from daemon.pidlockfile import PIDLockFile
    import errno
    pidlock = PIDLockFile(pidfile)
    if not pidlock.is_locked():
        return pidlock
    pid = pidlock.read_pid()
    try:
        os.kill(pid, 0)
    except os.error, exc:
        if exc.errno == errno.ESRCH:
            sys.stderr.write("Stale pidfile exists. Removing it.\n")
            os.unlink(pidfile)
            return PIDLockFile(pidfile)
    except TypeError, exc:
        sys.stderr.write("Broken pidfile found. Removing it.\n")
        os.unlink(pidfile)
        return PIDLockFile(pidfile)
    else:
        raise SystemExit(
                "ERROR: Pidfile (%s) already exists.\n"
                "Seems celeryd is already running? (PID: %d)" % (
                    pidfile, pid))
    return pidlock


def run_worker(concurrency=conf.DAEMON_CONCURRENCY, detach=False,
        loglevel=conf.DAEMON_LOG_LEVEL, logfile=conf.DAEMON_LOG_FILE,
        discard=False, pidfile=conf.DAEMON_PID_FILE, umask=0,
        uid=None, gid=None, supervised=False, working_directory=None,
        chroot=None, statistics=None, **kwargs):
=======
def run_worker(concurrency=DAEMON_CONCURRENCY, detach=False,
        loglevel=DAEMON_LOG_LEVEL, logfile=DAEMON_LOG_FILE, discard=False,
        pidfile=DAEMON_PID_FILE, umask=0, uid=None, gid=None,
        supervised=False, working_directory=None, chroot=None,
        statistics=None, **kwargs):
>>>>>>> cb5bc614
    """Starts the celery worker server."""

    print("Celery %s is starting." % __version__)

    # set SIGCLD back to the default SIG_DFL (before python-daemon overrode
    # it) lets the parent wait() for the terminated child process and stops
    # the 'OSError: [Errno 10] No child processes' problem.
    platform.reset_signal("SIGCLD")

    if statistics is not None:
        settings.CELERY_STATISTICS = statistics

    if not concurrency:
        concurrency = multiprocessing.cpu_count()

    if conf.CELERY_BACKEND == "database" \
            and settings.DATABASE_ENGINE == "sqlite3" and \
            concurrency > 1:
        import warnings
        warnings.warn("The sqlite3 database engine doesn't support "
                "concurrency. We'll be using a single process only.",
                UserWarning)
        concurrency = 1

    # Setup logging
    if not isinstance(loglevel, int):
        loglevel = conf.LOG_LEVELS[loglevel.upper()]
    if not detach:
        logfile = None # log to stderr when not running in the background.

    if discard:
        discarded_count = discard_all()
        what = discarded_count > 1 and "messages" or "message"
        print("discard: Erased %d %s from the queue.\n" % (
                discarded_count, what))

    # Dump configuration to screen so we have some basic information
    # when users sends e-mails.
    print(STARTUP_INFO_FMT % {
            "vhost": getattr(settings, "AMQP_VHOST", "(default)"),
            "host": getattr(settings, "AMQP_SERVER", "(default)"),
            "port": getattr(settings, "AMQP_PORT", "(default)"),
            "exchange": conf.AMQP_EXCHANGE,
            "exchange_type": conf.AMQP_EXCHANGE_TYPE,
            "consumer_queue": conf.AMQP_CONSUMER_QUEUE,
            "consumer_rkey": conf.AMQP_CONSUMER_ROUTING_KEY,
            "publisher_rkey": conf.AMQP_PUBLISHER_ROUTING_KEY,
            "concurrency": concurrency,
            "loglevel": loglevel,
            "pidfile": pidfile,
            "statistics": settings.CELERY_STATISTICS and "ON" or "OFF",
    })

    print("Celery has started.")
    if detach:
        from celery.log import setup_logger, redirect_stdouts_to_logger
        context = platform.create_daemon_context(logfile, pidfile,
                                        chroot_directory=chroot,
                                        working_directory=working_directory,
                                        umask=umask,
                                        uid=uid,
                                        gid=gid)
        context.open()
        logger = setup_logger(loglevel, logfile)
        redirect_stdouts_to_logger(logger, loglevel)

    # Run the worker init handler.
    # (Usually imports task modules and such.)
    current_loader.on_worker_init()

    def run_worker():
        worker = WorkController(concurrency=concurrency,
                                loglevel=loglevel,
                                logfile=logfile,
                                is_detached=detach)

        # Install signal handler that restarts celeryd on SIGHUP,
        # (only on POSIX systems)
        install_worker_restart_handler(worker)

        try:
            worker.start()
        except Exception, e:
            emergency_error(logfile, "celeryd raised exception %s: %s\n%s" % (
                            e.__class__, e, traceback.format_exc()))

    try:
        if supervised:
            OFASupervisor(target=run_worker).start()
        else:
            run_worker()
    except:
        if detach:
            context.close()
        raise


def install_worker_restart_handler(worker):

    def restart_worker_sig_handler(signum, frame):
        """Signal handler restarting the current python program."""
        worker.logger.info("Restarting celeryd (%s)" % (
            " ".join(sys.argv)))
        if worker.is_detached:
            pid = os.fork()
            if pid:
                worker.stop()
                sys.exit(0)
        else:
            worker.stop()
        os.execv(sys.executable, [sys.executable] + sys.argv)

    platform.install_signal_handler("SIGHUP", restart_worker_sig_handler)



def parse_options(arguments):
    """Parse the available options to ``celeryd``."""
    parser = optparse.OptionParser(option_list=OPTION_LIST)
    options, values = parser.parse_args(arguments)
    return options


if __name__ == "__main__":
    options = parse_options(sys.argv[1:])
    run_worker(**vars(options))<|MERGE_RESOLUTION|>--- conflicted
+++ resolved
@@ -136,55 +136,11 @@
     )
 
 
-<<<<<<< HEAD
-def acquire_pidlock(pidfile):
-    """Get the :class:`daemon.pidlockfile.PIDLockFile` handler for
-    ``pidfile``.
-
-    If the ``pidfile`` already exists, but the process is not running the
-    ``pidfile`` will be removed, a ``"stale pidfile"`` message is emitted
-    and execution continues as normally. However, if the process is still
-    running the program will exit complaning that the program is already
-    running in the background somewhere.
-
-    """
-    from daemon.pidlockfile import PIDLockFile
-    import errno
-    pidlock = PIDLockFile(pidfile)
-    if not pidlock.is_locked():
-        return pidlock
-    pid = pidlock.read_pid()
-    try:
-        os.kill(pid, 0)
-    except os.error, exc:
-        if exc.errno == errno.ESRCH:
-            sys.stderr.write("Stale pidfile exists. Removing it.\n")
-            os.unlink(pidfile)
-            return PIDLockFile(pidfile)
-    except TypeError, exc:
-        sys.stderr.write("Broken pidfile found. Removing it.\n")
-        os.unlink(pidfile)
-        return PIDLockFile(pidfile)
-    else:
-        raise SystemExit(
-                "ERROR: Pidfile (%s) already exists.\n"
-                "Seems celeryd is already running? (PID: %d)" % (
-                    pidfile, pid))
-    return pidlock
-
-
 def run_worker(concurrency=conf.DAEMON_CONCURRENCY, detach=False,
         loglevel=conf.DAEMON_LOG_LEVEL, logfile=conf.DAEMON_LOG_FILE,
         discard=False, pidfile=conf.DAEMON_PID_FILE, umask=0,
         uid=None, gid=None, supervised=False, working_directory=None,
         chroot=None, statistics=None, **kwargs):
-=======
-def run_worker(concurrency=DAEMON_CONCURRENCY, detach=False,
-        loglevel=DAEMON_LOG_LEVEL, logfile=DAEMON_LOG_FILE, discard=False,
-        pidfile=DAEMON_PID_FILE, umask=0, uid=None, gid=None,
-        supervised=False, working_directory=None, chroot=None,
-        statistics=None, **kwargs):
->>>>>>> cb5bc614
     """Starts the celery worker server."""
 
     print("Celery %s is starting." % __version__)
