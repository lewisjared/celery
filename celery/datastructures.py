--- conflicted
+++ resolved
@@ -23,15 +23,8 @@
 
 from .utils.compat import UserDict, OrderedDict
 
-<<<<<<< HEAD
-__all__ = ["AttributeDictMixin", "AttributeDict", "DictAttribute",
-           "ConfigurationView", "ExceptionInfo", "LimitedSet",
-           "LRUCache", "TokenBucket"]
-
 TokenBucket = _limits.TokenBucket
 
-=======
->>>>>>> 641e838d
 
 class AttributeDictMixin(object):
     """Adds attribute access to mappings.
@@ -379,67 +372,5 @@
             try:
                 yield self.data[k]
             except KeyError:
-<<<<<<< HEAD
                 pass
-=======
-                pass
-    itervalues = _iterate_values
-
-
-class TokenBucket(object):
-    """Token Bucket Algorithm.
-
-    See http://en.wikipedia.org/wiki/Token_Bucket
-    Most of this code was stolen from an entry in the ASPN Python Cookbook:
-    http://code.activestate.com/recipes/511490/
-
-    .. admonition:: Thread safety
-
-        This implementation may not be thread safe.
-
-    """
-
-    #: The rate in tokens/second that the bucket will be refilled
-    fill_rate = None
-
-    #: Maximum number of tokensin the bucket.
-    capacity = 1
-
-    #: Timestamp of the last time a token was taken out of the bucket.
-    timestamp = None
-
-    def __init__(self, fill_rate, capacity=1):
-        self.capacity = float(capacity)
-        self._tokens = capacity
-        self.fill_rate = float(fill_rate)
-        self.timestamp = time.time()
-
-    def can_consume(self, tokens=1):
-        """Returns :const:`True` if `tokens` number of tokens can be consumed
-        from the bucket."""
-        if tokens <= self._get_tokens():
-            self._tokens -= tokens
-            return True
-        return False
-
-    def expected_time(self, tokens=1):
-        """Returns the expected time in seconds when a new token should be
-        available.
-
-        .. admonition:: Warning
-
-            This consumes a token from the bucket.
-
-        """
-        _tokens = self._get_tokens()
-        tokens = max(tokens, _tokens)
-        return (tokens - _tokens) / self.fill_rate
-
-    def _get_tokens(self):
-        if self._tokens < self.capacity:
-            now = time.time()
-            delta = self.fill_rate * (now - self.timestamp)
-            self._tokens = min(self.capacity, self._tokens + delta)
-            self.timestamp = now
-        return self._tokens
->>>>>>> 641e838d
+    itervalues = _iterate_values