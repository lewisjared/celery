--- conflicted
+++ resolved
@@ -496,23 +496,12 @@
 def evtop(app=None):
     app = app_or_default(app)
     state = app.events.State()
-<<<<<<< HEAD
-    conn = app.broker_connection()
-    recv = app.events.Receiver(conn, handlers={"*": state.event})
-    capture = recv.itercapture()
-=======
->>>>>>> 6bde4b9e
     display = CursesMonitor(state, app=app)
     display.init_screen()
     refresher = DisplayThread(display)
     refresher.start()
     try:
-<<<<<<< HEAD
-        for _ in capture:
-            pass
-=======
         capture_events(app, state, display)
->>>>>>> 6bde4b9e
     except Exception:
         refresher.shutdown = True
         refresher.join()
