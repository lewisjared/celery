--- conflicted
+++ resolved
@@ -46,48 +46,30 @@
         if type.startswith('task-'):
             uuid = ev.pop('uuid')
             if type in ('task-received', 'task-sent'):
-<<<<<<< HEAD
                 task = TASK_NAMES[uuid] = '{0}({1}) args={2} kwargs={3}' \
-                    .format(
-                        event.pop('name'), uuid,
-                        event.pop('args'),
-                        event.pop('kwargs'))
-            else:
-                task = TASK_NAMES.get(uuid, '')
-            return self.format_task_event(hostname, timestamp,
-                                          type, task, event)
-        fields = ', '.join('{0}={1}'.format(key, event[key])
-                        for key in sorted(event))
-=======
-                task = TASK_NAMES[uuid] = '%s(%s) args=%s kwargs=%s' % (
-                    ev.pop('name'), uuid,
-                    ev.pop('args'),
-                    ev.pop('kwargs'))
+                    .format(ev.pop('name'), uuid,
+                            ev.pop('args'),
+                            ev.pop('kwargs'))
             else:
                 task = TASK_NAMES.get(uuid, '')
             return self.format_task_event(hostname, timestamp,
                                           type, task, ev)
-        fields = ', '.join('%s=%s' % (key, ev[key]) for key in sorted(ev))
->>>>>>> 24696876
+        fields = ', '.join(
+            '{0}={1}'.format(key, ev[key]) for key in sorted(ev)
+        )
         sep = fields and ':' or ''
-        self.say('{0} [{1}] {2}{3} {4}'.format(hostname, timestamp,
-                                            humanize_type(type), sep, fields))
+        self.say('{0} [{1}] {2}{3} {4}'.format(
+            hostname, timestamp, humanize_type(type), sep, fields),
+        )
 
-<<<<<<< HEAD
     def format_task_event(self, hostname, timestamp, type, task, event):
-        fields = ', '.join('{0}={1}'.format(key, event[key])
-                        for key in sorted(event))
+        fields = ', '.join(
+            '{0}={1}'.format(key, event[key]) for key in sorted(event)
+        )
         sep = fields and ':' or ''
-        self.say('{0} [{1}] {2}{3} {4} {5}'.format(hostname, timestamp,
-                    humanize_type(type), sep, task, fields))
-=======
-    def format_task_event(self, hostname, timestamp, type, task, ev):
-        fields = ', '.join('%s=%s' % (key, ev[key]) for key in sorted(ev))
-        sep = fields and ':' or ''
-        self.say('%s [%s] %s%s %s %s' % (
-            hostname, timestamp, humanize_type(type), sep, task, fields,
-        ))
->>>>>>> 24696876
+        self.say('{0} [{1}] {2}{3} {4} {5}'.format(
+            hostname, timestamp, humanize_type(type), sep, task, fields),
+        )
 
 
 def evdump(app=None, out=sys.stdout):
