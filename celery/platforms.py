# -*- coding: utf-8 -*-
"""
    celery.platforms
    ~~~~~~~~~~~~~~~~

    Utilities dealing with platform specifics: signals, daemonization,
    users, groups, and so on.

"""
from __future__ import absolute_import, print_function

import atexit
import errno
import os
import platform as _platform
import shlex
import signal as _signal
import sys

from contextlib import contextmanager
from itertools import imap

from .local import try_import

from kombu.utils.limits import TokenBucket

_setproctitle = try_import('setproctitle')
resource = try_import('resource')
pwd = try_import('pwd')
grp = try_import('grp')

EX_OK = getattr(os, 'EX_OK', 0)
EX_FAILURE = 1
EX_UNAVAILABLE = getattr(os, 'EX_UNAVAILABLE', 69)
EX_USAGE = getattr(os, 'EX_USAGE', 64)

SYSTEM = _platform.system()
IS_OSX = SYSTEM == 'Darwin'
IS_WINDOWS = SYSTEM == 'Windows'

DAEMON_UMASK = 0
DAEMON_WORKDIR = '/'

PIDFILE_FLAGS = os.O_CREAT | os.O_EXCL | os.O_WRONLY
PIDFILE_MODE = ((os.R_OK | os.W_OK) << 6) | ((os.R_OK) << 3) | ((os.R_OK))

_setps_bucket = TokenBucket(0.5)  # 30/m, every 2 seconds

PIDLOCKED = """ERROR: Pidfile ({0}) already exists.
Seems we're already running? (PID: {1})"""


def pyimplementation():
    if hasattr(_platform, 'python_implementation'):
        return _platform.python_implementation()
    elif sys.platform.startswith('java'):
        return 'Jython ' + sys.platform
    elif hasattr(sys, 'pypy_version_info'):
        v = '.'.join(imap(str, sys.pypy_version_info[:3]))
        if sys.pypy_version_info[3:]:
            v += '-' + ''.join(imap(str, sys.pypy_version_info[3:]))
        return 'PyPy ' + v
    else:
        return 'CPython'


def _find_option_with_arg(argv, short_opts=None, long_opts=None):
    for i, arg in enumerate(argv):
        if arg.startswith('-'):
            if long_opts and arg.startswith('--'):
                name, _, val = arg.partition('=')
                if name in long_opts:
                    return val
            if short_opts and arg in short_opts:
                return argv[i + 1]
    raise KeyError('|'.join(short_opts or [] + long_opts or []))


def maybe_patch_concurrency(argv, short_opts=None, long_opts=None):
    try:
        pool = _find_option_with_arg(argv, short_opts, long_opts)
    except KeyError:
        pass
    else:
        # set up eventlet/gevent environments ASAP.
        from celery import concurrency
        concurrency.get_implementation(pool)


class LockFailed(Exception):
    """Raised if a pidlock can't be acquired."""
    pass


def get_fdmax(default=None):
    """Returns the maximum number of open file descriptors
    on this system.

    :keyword default: Value returned if there's no file
                      descriptor limit.

    """
    fdmax = resource.getrlimit(resource.RLIMIT_NOFILE)[1]
    if fdmax == resource.RLIM_INFINITY:
        return default
    return fdmax


class PIDFile(object):
    """PID lock file.

    This is the type returned by :func:`create_pidlock`.

    **Should not be used directly, use the :func:`create_pidlock`
    context instead**

    """

    #: Path to the pid lock file.
    path = None

    def __init__(self, path):
        self.path = os.path.abspath(path)

    def acquire(self):
        """Acquire lock."""
        try:
            self.write_pid()
        except OSError as exc:
            raise LockFailed, LockFailed(str(exc)), sys.exc_info()[2]
        return self
    __enter__ = acquire

    def is_locked(self):
        """Returns true if the pid lock exists."""
        return os.path.exists(self.path)

    def release(self, *args):
        """Release lock."""
        self.remove()
    __exit__ = release

    def read_pid(self):
        """Reads and returns the current pid."""
        try:
            fh = open(self.path, 'r')
        except IOError as exc:
            if exc.errno == errno.ENOENT:
                return
            raise

        try:
            line = fh.readline()
            if line.strip() == line:  # must contain '\n'
                raise ValueError(
                    'Partial or invalid pidfile {0.path}'.format(self))
        finally:
            fh.close()

        try:
            return int(line.strip())
        except ValueError:
            raise ValueError('PID file {0.path} invalid.'.format(self))

    def remove(self):
        """Removes the lock."""
        try:
            os.unlink(self.path)
        except OSError as exc:
            if exc.errno in (errno.ENOENT, errno.EACCES):
                return
            raise

    def remove_if_stale(self):
        """Removes the lock if the process is not running.
        (does not respond to signals)."""
        try:
            pid = self.read_pid()
        except ValueError as exc:
            print('Broken pidfile found. Removing it.', file=sys.stderr)
            self.remove()
            return True
        if not pid:
            self.remove()
            return True

        try:
            os.kill(pid, 0)
        except os.error as exc:
            if exc.errno == errno.ESRCH:
                print('Stale pidfile exists. Removing it.', file=sys.stderr)
                self.remove()
                return True
        return False

    def write_pid(self):
        pid = os.getpid()
        content = '{0}\n'.format(pid)

        pidfile_fd = os.open(self.path, PIDFILE_FLAGS, PIDFILE_MODE)
        pidfile = os.fdopen(pidfile_fd, 'w')
        try:
            pidfile.write(content)
            # flush and sync so that the re-read below works.
            pidfile.flush()
            try:
                os.fsync(pidfile_fd)
            except AttributeError:  # pragma: no cover
                pass
        finally:
            pidfile.close()

        rfh = open(self.path)
        try:
            if rfh.read() != content:
                raise LockFailed(
                    "Inconsistency: Pidfile content doesn't match at re-read")
        finally:
            rfh.close()


def create_pidlock(pidfile):
    """Create and verify pid file.

    If the pid file already exists the program exits with an error message,
    however if the process it refers to is not running anymore, the pid file
    is deleted and the program continues.

    The caller is responsible for releasing the lock before the program
    exits.

    :returns: :class:`PIDFile`.

    **Example**:

    .. code-block:: python

        pidlock = create_pidlock('/var/run/app.pid')

    """
    pidlock = _create_pidlock(pidfile)
    atexit.register(pidlock.release)
    return pidlock


def _create_pidlock(pidfile):
    pidlock = PIDFile(pidfile)
    if pidlock.is_locked() and not pidlock.remove_if_stale():
        raise SystemExit(PIDLOCKED.format(pidfile, pidlock.read_pid()))
    pidlock.acquire()
    return pidlock


def fileno(f):
    try:
        return f.fileno()
    except AttributeError:
        pass


class DaemonContext(object):
    _is_open = False
    workdir = DAEMON_WORKDIR
    umask = DAEMON_UMASK

    def __init__(self, pidfile=None, workdir=None, umask=None,
            fake=False, **kwargs):
        self.workdir = workdir or self.workdir
        self.umask = self.umask if umask is None else umask
        self.fake = fake
        self.stdfds = (sys.stdin, sys.stdout, sys.stderr)

    def redirect_to_null(self, fd):
        if fd:
            dest = os.open(os.devnull, os.O_RDWR)
            os.dup2(dest, fd)

    def open(self):
        if not self._is_open:
            if not self.fake:
                self._detach()

            os.chdir(self.workdir)
            os.umask(self.umask)

            preserve = [fileno(f) for f in self.stdfds if fileno(f)]
            for fd in reversed(range(get_fdmax(default=2048))):
<<<<<<< HEAD
                with ignore_EBADF():
                    os.close(fd)
            os.open(DAEMON_REDIRECT_TO, os.O_RDWR)
            os.dup2(0, 1)
            os.dup2(0, 2)
=======
                if fd not in preserve:
                    with ignore_EBADF():
                        os.close(fd)

            for fd in self.stdfds:
                self.redirect_to_null(fileno(fd))
>>>>>>> 9ead0dc7

            self._is_open = True
    __enter__ = open

    def close(self, *args):
        if self._is_open:
            self._is_open = False
    __exit__ = close

    def _detach(self):
        if os.fork() == 0:      # first child
            os.setsid()         # create new session
            if os.fork() > 0:   # second child
                os._exit(0)
        else:
            os._exit(0)
        return self


def detached(logfile=None, pidfile=None, uid=None, gid=None, umask=0,
             workdir=None, fake=False, **opts):
    """Detach the current process in the background (daemonize).

    :keyword logfile: Optional log file.  The ability to write to this file
       will be verified before the process is detached.
    :keyword pidfile: Optional pid file.  The pid file will not be created,
      as this is the responsibility of the child.  But the process will
      exit if the pid lock exists and the pid written is still running.
    :keyword uid: Optional user id or user name to change
      effective privileges to.
    :keyword gid: Optional group id or group name to change effective
      privileges to.
    :keyword umask: Optional umask that will be effective in the child process.
    :keyword workdir: Optional new working directory.
    :keyword fake: Don't actually detach, intented for debugging purposes.
    :keyword \*\*opts: Ignored.

    **Example**:

    .. code-block:: python

        import atexit
        from celery.platforms import detached, create_pidlock

        with detached(logfile='/var/log/app.log', pidfile='/var/run/app.pid',
                      uid='nobody'):
            # Now in detached child process with effective user set to nobody,
            # and we know that our logfile can be written to, and that
            # the pidfile is not locked.
            pidlock = create_pidlock('/var/run/app.pid')

            # Run the program
            program.run(logfile='/var/log/app.log')

    """

    if not resource:
        raise RuntimeError('This platform does not support detach.')
    workdir = os.getcwd() if workdir is None else workdir

    signals.reset('SIGCLD')  # Make sure SIGCLD is using the default handler.
    if not os.geteuid():
        # no point trying to setuid unless we're root.
        maybe_drop_privileges(uid=uid, gid=gid)

    # Since without stderr any errors will be silently suppressed,
    # we need to know that we have access to the logfile.
    logfile and open(logfile, 'a').close()
    # Doesn't actually create the pidfile, but makes sure it's not stale.
    if pidfile:
        _create_pidlock(pidfile).release()

    return DaemonContext(umask=umask, workdir=workdir, fake=fake)


def parse_uid(uid):
    """Parse user id.

    uid can be an integer (uid) or a string (user name), if a user name
    the uid is taken from the password file.

    """
    try:
        return int(uid)
    except ValueError:
        try:
            return pwd.getpwnam(uid).pw_uid
        except (AttributeError, KeyError):
            raise KeyError('User does not exist: {0}'.format(uid))


def parse_gid(gid):
    """Parse group id.

    gid can be an integer (gid) or a string (group name), if a group name
    the gid is taken from the password file.

    """
    try:
        return int(gid)
    except ValueError:
        try:
            return grp.getgrnam(gid).gr_gid
        except (AttributeError, KeyError):
            raise KeyError('Group does not exist: {0}'.format(gid))


def _setgroups_hack(groups):
    """:fun:`setgroups` may have a platform-dependent limit,
    and it is not always possible to know in advance what this limit
    is, so we use this ugly hack stolen from glibc."""
    groups = groups[:]

    while 1:
        try:
            return os.setgroups(groups)
        except ValueError:   # error from Python's check.
            if len(groups) <= 1:
                raise
            groups[:] = groups[:-1]
        except OSError as exc:  # error from the OS.
            if exc.errno != errno.EINVAL or len(groups) <= 1:
                raise
            groups[:] = groups[:-1]


def setgroups(groups):
    max_groups = None
    try:
        max_groups = os.sysconf('SC_NGROUPS_MAX')
    except Exception:
        pass
    try:
        return _setgroups_hack(groups[:max_groups])
    except OSError as exc:
        if exc.errno != errno.EPERM:
            raise
        if any(group not in groups for group in os.getgroups()):
            # we shouldn't be allowed to change to this group.
            raise


def initgroups(uid, gid):
    if not pwd:  # pragma: no cover
        return
    username = pwd.getpwuid(uid)[0]
    if hasattr(os, 'initgroups'):  # Python 2.7+
        return os.initgroups(username, gid)
    groups = [gr.gr_gid for gr in grp.getgrall()
                            if username in gr.gr_mem]
    setgroups(groups)


def setegid(gid):
    """Set effective group id."""
    gid = parse_gid(gid)
    if gid != os.getegid():
        os.setegid(gid)


def seteuid(uid):
    """Set effective user id."""
    uid = parse_uid(uid)
    if uid != os.geteuid():
        os.seteuid(uid)


def setgid(gid):
    os.setgid(parse_gid(gid))


def setuid(uid):
    os.setuid(parse_uid(uid))


def maybe_drop_privileges(uid=None, gid=None):
    """Change process privileges to new user/group.

    If UID and GID is specified, the real user/group is changed.

    If only UID is specified, the real user is changed, and the group is
    changed to the users primary group.

    If only GID is specified, only the group is changed.

    """
    uid = uid and parse_uid(uid)
    gid = gid and parse_gid(gid)

    if uid:
        # If GID isn't defined, get the primary GID of the user.
        if not gid and pwd:
            gid = pwd.getpwuid(uid).pw_gid
        # Must set the GID before initgroups(), as setgid()
        # is known to zap the group list on some platforms.
        setgid(gid)
        initgroups(uid, gid)

        # at last:
        setuid(uid)
    else:
        gid and setgid(gid)


class Signals(object):
    """Convenience interface to :mod:`signals`.

    If the requested signal is not supported on the current platform,
    the operation will be ignored.

    **Examples**:

    .. code-block:: python

        >>> from celery.platforms import signals

        >>> signals['INT'] = my_handler

        >>> signals['INT']
        my_handler

        >>> signals.supported('INT')
        True

        >>> signals.signum('INT')
        2

        >>> signals.ignore('USR1')
        >>> signals['USR1'] == signals.ignored
        True

        >>> signals.reset('USR1')
        >>> signals['USR1'] == signals.default
        True

        >>> signals.update(INT=exit_handler,
        ...                TERM=exit_handler,
        ...                HUP=hup_handler)

    """

    ignored = _signal.SIG_IGN
    default = _signal.SIG_DFL

    def supported(self, signal_name):
        """Returns true value if ``signal_name`` exists on this platform."""
        try:
            return self.signum(signal_name)
        except AttributeError:
            pass

    def signum(self, signal_name):
        """Get signal number from signal name."""
        if isinstance(signal_name, int):
            return signal_name
        if not isinstance(signal_name, basestring) \
                or not signal_name.isupper():
            raise TypeError('signal name must be uppercase string.')
        if not signal_name.startswith('SIG'):
            signal_name = 'SIG' + signal_name
        return getattr(_signal, signal_name)

    def reset(self, *signal_names):
        """Reset signals to the default signal handler.

        Does nothing if the platform doesn't support signals,
        or the specified signal in particular.

        """
        self.update((sig, self.default) for sig in signal_names)

    def ignore(self, *signal_names):
        """Ignore signal using :const:`SIG_IGN`.

        Does nothing if the platform doesn't support signals,
        or the specified signal in particular.

        """
        self.update((sig, self.ignored) for sig in signal_names)

    def __getitem__(self, signal_name):
        return _signal.getsignal(self.signum(signal_name))

    def __setitem__(self, signal_name, handler):
        """Install signal handler.

        Does nothing if the current platform doesn't support signals,
        or the specified signal in particular.

        """
        try:
            _signal.signal(self.signum(signal_name), handler)
        except (AttributeError, ValueError):
            pass

    def update(self, _d_=None, **sigmap):
        """Set signal handlers from a mapping."""
        for signal_name, handler in dict(_d_ or {}, **sigmap).iteritems():
            self[signal_name] = handler


signals = Signals()
get_signal = signals.signum                   # compat
install_signal_handler = signals.__setitem__  # compat
reset_signal = signals.reset                  # compat
ignore_signal = signals.ignore                # compat


def strargv(argv):
    arg_start = 2 if 'manage' in argv[0] else 1
    if len(argv) > arg_start:
        return ' '.join(argv[arg_start:])
    return ''


def set_process_title(progname, info=None):
    """Set the ps name for the currently running process.

    Only works if :mod:`setproctitle` is installed.

    """
    proctitle = '[{0}]'.format(progname)
    proctitle = '{0} {1}'.format(proctitle, info) if info else proctitle
    if _setproctitle:
        _setproctitle.setproctitle(proctitle)
    return proctitle


if os.environ.get('NOSETPS'):  # pragma: no cover

    def set_mp_process_title(*a, **k):
        pass
else:

    def set_mp_process_title(progname, info=None, hostname=None,  # noqa
            rate_limit=False):
        """Set the ps name using the multiprocessing process name.

        Only works if :mod:`setproctitle` is installed.

        """
        if not rate_limit or _setps_bucket.can_consume(1):
            from billiard import current_process
            if hostname:
                progname = '{0}@{1}'.format(progname, hostname.split('.')[0])
            return set_process_title(
                '{0}:{1}'.format(progname, current_process().name), info=info)


def shellsplit(s):
    return shlex.split(s, posix=not IS_WINDOWS)


@contextmanager
def ignore_EBADF():
    try:
        yield
    except OSError as exc:
        if exc.errno != errno.EBADF:
            raise<|MERGE_RESOLUTION|>--- conflicted
+++ resolved
@@ -285,20 +285,12 @@
 
             preserve = [fileno(f) for f in self.stdfds if fileno(f)]
             for fd in reversed(range(get_fdmax(default=2048))):
-<<<<<<< HEAD
-                with ignore_EBADF():
-                    os.close(fd)
-            os.open(DAEMON_REDIRECT_TO, os.O_RDWR)
-            os.dup2(0, 1)
-            os.dup2(0, 2)
-=======
                 if fd not in preserve:
                     with ignore_EBADF():
                         os.close(fd)
 
             for fd in self.stdfds:
                 self.redirect_to_null(fileno(fd))
->>>>>>> 9ead0dc7
 
             self._is_open = True
     __enter__ = open
