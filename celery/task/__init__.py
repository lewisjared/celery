--- conflicted
+++ resolved
@@ -11,24 +11,15 @@
 """
 from __future__ import absolute_import
 
-<<<<<<< HEAD
 from .. import current_app
-from ..local import Proxy
-
-from .base import Task, PeriodicTask  # noqa
-from .sets import TaskSet, subtask    # noqa
-from .chords import chord             # noqa
-=======
-from ..app import app_or_default, current_task as _current_task
+from ..app import current_task as _current_task
 from ..local import Proxy
 
 from .base import Task, PeriodicTask        # noqa
 from .sets import group, TaskSet, subtask   # noqa
 from .chords import chord                   # noqa
-from .control import discard_all            # noqa
 
 current = Proxy(_current_task)
->>>>>>> 6bde4b9e
 
 
 def task(*args, **kwargs):
@@ -96,10 +87,4 @@
     return task(**dict({"base": PeriodicTask}, **options))
 
 
-<<<<<<< HEAD
-backend_cleanup = Proxy(lambda: current_app.tasks["celery.backend_cleanup"])
-=======
-@task(name="celery.backend_cleanup")
-def backend_cleanup():
-    backend_cleanup.backend.cleanup()
->>>>>>> 6bde4b9e
+backend_cleanup = Proxy(lambda: current_app.tasks["celery.backend_cleanup"])