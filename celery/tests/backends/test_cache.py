--- conflicted
+++ resolved
@@ -122,13 +122,8 @@
     def set(self, key, value, *args, **kwargs):
         if isinstance(key, text_t):
             raise MyMemcachedStringEncodingError(
-<<<<<<< HEAD
-                    'Keys must be bytes, not string.  Convert your '
-                    'strings using mystring.encode(charset)!')
-=======
-                'Keys must be str, not unicode.  Convert your unicode '
+                'Keys must be bytes, not string.  Convert your '
                 'strings using mystring.encode(charset)!')
->>>>>>> 24696876
         return super(MemcachedClient, self).set(key, value, *args, **kwargs)
 
 
