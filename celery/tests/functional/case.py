--- conflicted
+++ resolved
@@ -13,12 +13,7 @@
 
 from celery import current_app
 from celery.exceptions import TimeoutError
-<<<<<<< HEAD
-from celery.utils.imports import get_full_cls_name
-=======
-from celery.task.control import ping, flatten_reply, inspect
-from celery.utils import qualname
->>>>>>> 6bde4b9e
+from celery.utils.imports import qualname
 
 from celery.tests.utils import Case
 
@@ -56,15 +51,9 @@
     def _fork_and_exec(self):
         pid = os.fork()
         if pid == 0:
-<<<<<<< HEAD
-            current_app.worker_main(["celeryd", "--loglevel=DEBUG",
-                                                "-n", self.hostname])
-=======
-            from celery import current_app
             current_app.worker_main(["celeryd", "--loglevel=INFO",
                                                 "-n", self.hostname,
                                                 "-P", "solo"])
->>>>>>> 6bde4b9e
             os._exit(0)
         self.pid = pid
 
