from __future__ import absolute_import

from datetime import timedelta

from mock import Mock, patch

from celery import current_app
from celery import states
from celery.result import AsyncResult
from celery.registry import tasks
from celery.task import subtask
from celery.utils import cached_property, uuid
from celery.utils.timeutils import timedelta_seconds

from celery.tests.utils import unittest


class Redis(object):

    class Connection(object):
        connected = True

        def disconnect(self):
            self.connected = False

    def __init__(self, host=None, port=None, db=None, password=None, **kw):
        self.host = host
        self.port = port
        self.db = db
        self.password = password
        self.connection = self.Connection()
        self.keyspace = {}
        self.expiry = {}

    def get(self, key):
        return self.keyspace.get(key)

    def set(self, key, value):
        self.keyspace[key] = value

    def expire(self, key, expires):
        self.expiry[key] = expires

    def delete(self, key):
        self.keyspace.pop(key)

    def publish(self, key, value):
        pass


class redis(object):
    Redis = Redis

    class ConnectionPool(object):

        def __init__(self, **kwargs):
            pass


class test_RedisBackend(unittest.TestCase):

    def get_backend(self):
        from celery.backends import redis

        class RedisBackend(redis.RedisBackend):
            redis = redis

        return RedisBackend

    def setUp(self):
        self.Backend = self.get_backend()

        class MockBackend(self.Backend):

            @cached_property
            def client(self):
                return Mock()

        self.MockBackend = MockBackend

    def test_expires_defaults_to_config(self):
        conf = current_app.conf
        prev = conf.CELERY_TASK_RESULT_EXPIRES
        conf.CELERY_TASK_RESULT_EXPIRES = 10
        try:
            b = self.Backend(expires=None)
            self.assertEqual(b.expires, 10)
        finally:
            conf.CELERY_TASK_RESULT_EXPIRES = prev

    def test_expires_is_int(self):
        b = self.Backend(expires=48)
        self.assertEqual(b.expires, 48)

    def test_expires_is_None(self):
        b = self.Backend(expires=None)
        self.assertEqual(b.expires, timedelta_seconds(
            current_app.conf.CELERY_TASK_RESULT_EXPIRES))

    def test_expires_is_timedelta(self):
        b = self.Backend(expires=timedelta(minutes=1))
        self.assertEqual(b.expires, 60)

    def test_on_chord_apply(self):
        self.Backend().on_chord_apply("setid", {},
                                      result=map(AsyncResult, [1, 2, 3]))

    def test_mget(self):
        b = self.MockBackend()
        self.assertTrue(b.mget(["a", "b", "c"]))
        b.client.mget.assert_called_with(["a", "b", "c"])

    def test_set_no_expire(self):
        b = self.MockBackend()
        b.expires = None
        b.set("foo", "bar")

    @patch("celery.result.TaskSetResult")
    def test_on_chord_part_return(self, setresult):
<<<<<<< HEAD
        from celery.task import subtask
=======
>>>>>>> b55fc492
        b = self.MockBackend()
        deps = Mock()
        deps.total = 10
        setresult.restore.return_value = deps
        b.client.incr.return_value = 1
        task = Mock()
        task.name = "foobarbaz"
        try:
            current_app.tasks["foobarbaz"] = task
            task.request.chord = subtask(task)
            task.request.taskset = "setid"

            b.on_chord_part_return(task)
            self.assertTrue(b.client.incr.call_count)

            b.client.incr.return_value = deps.total
            b.on_chord_part_return(task)
            deps.join.assert_called_with(propagate=False)
            deps.delete.assert_called_with()

            self.assertTrue(b.client.expire.call_count)
        finally:
            current_app.tasks.pop("foobarbaz")

    def test_process_cleanup(self):
        self.Backend().process_cleanup()

    def test_get_set_forget(self):
        b = self.Backend()
        tid = uuid()
        b.store_result(tid, 42, states.SUCCESS)
        self.assertEqual(b.get_status(tid), states.SUCCESS)
        self.assertEqual(b.get_result(tid), 42)
        b.forget(tid)
        self.assertEqual(b.get_status(tid), states.PENDING)

    def test_set_expires(self):
        b = self.Backend(expires=512)
        tid = uuid()
        key = b.get_key_for_task(tid)
        b.store_result(tid, 42, states.SUCCESS)
        self.assertEqual(b.client.expiry[key], 512)<|MERGE_RESOLUTION|>--- conflicted
+++ resolved
@@ -7,7 +7,6 @@
 from celery import current_app
 from celery import states
 from celery.result import AsyncResult
-from celery.registry import tasks
 from celery.task import subtask
 from celery.utils import cached_property, uuid
 from celery.utils.timeutils import timedelta_seconds
@@ -117,10 +116,6 @@
 
     @patch("celery.result.TaskSetResult")
     def test_on_chord_part_return(self, setresult):
-<<<<<<< HEAD
-        from celery.task import subtask
-=======
->>>>>>> b55fc492
         b = self.MockBackend()
         deps = Mock()
         deps.total = 10
