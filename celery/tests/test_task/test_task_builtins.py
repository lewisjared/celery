--- conflicted
+++ resolved
@@ -1,17 +1,10 @@
 from __future__ import absolute_import
 
 from celery.task import backend_cleanup
-<<<<<<< HEAD
-from celery.tests.utils import unittest
-
-
-class test_backend_cleanup(unittest.TestCase):
-=======
 from celery.tests.utils import Case
 
 
 class test_backend_cleanup(Case):
->>>>>>> 6bde4b9e
 
     def test_run(self):
         backend_cleanup.apply()