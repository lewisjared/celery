--- conflicted
+++ resolved
@@ -128,14 +128,8 @@
         ['logfile', 'loglevel', 'task_id']
 
     """
-<<<<<<< HEAD
     S = getattr(fun, 'argspec', getargspec(fun))
     if S.keywords is not None:
-=======
-    argspec = getattr(fun, 'argspec', getargspec(fun))
-    args, _varargs, keywords, _defaults = argspec
-    if keywords is not None:
->>>>>>> 24696876
         return kwlist
     return [kw for kw in kwlist if kw in S.args]
 
@@ -198,11 +192,7 @@
 def strtobool(term, table={'false': False, 'no': False, '0': False,
                            'true': True, 'yes': True, '1': True,
                            'on': True, 'off': False}):
-<<<<<<< HEAD
     if isinstance(term, string_t):
-=======
-    if isinstance(term, basestring):
->>>>>>> 24696876
         try:
             return table[term.lower()]
         except KeyError:
