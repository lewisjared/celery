--- conflicted
+++ resolved
@@ -1,9 +1,6 @@
 ############## py3k #########################################################
 import sys
-<<<<<<< HEAD
-=======
-
->>>>>>> c8a7df46
+
 try:
     from UserList import UserList       # noqa
 except ImportError:
@@ -16,11 +13,7 @@
 
 if sys.version_info >= (3, 0):
     from io import StringIO, BytesIO
-<<<<<<< HEAD
     from kombu.utils.encoding import bytes_to_str
-=======
-    from .encoding import bytes_to_str
->>>>>>> c8a7df46
 
     class WhateverIO(StringIO):
 
@@ -32,7 +25,6 @@
     except ImportError:
         from StringIO import StringIO   # noqa
     BytesIO = WhateverIO = StringIO     # noqa
-
 
 ############## collections.OrderedDict ######################################
 try:
