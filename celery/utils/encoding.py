--- conflicted
+++ resolved
@@ -13,91 +13,7 @@
 """
 from __future__ import absolute_import
 
-<<<<<<< HEAD
 from kombu.utils.encoding import (safe_str, safe_repr,  # noqa
                                   default_encoding, from_utf8,
-                                  str_to_bytes, bytes_to_str)
-=======
-import sys
-import traceback
-
-is_py3k = sys.version_info >= (3, 0)
-
-
-if is_py3k:
-
-    def str_to_bytes(s):
-        if isinstance(s, str):
-            return s.encode()
-        return s
-
-    def bytes_to_str(s):
-        if isinstance(s, bytes):
-            return s.decode()
-        return s
-
-    def from_utf8(s, *args, **kwargs):
-        return s
-
-    def ensure_bytes(s):
-        if not isinstance(s, bytes):
-            return str_to_bytes(s)
-        return s
-
-    str_t = str
-    bytes_t = bytes
-
-else:
-
-    def str_to_bytes(s):                # noqa
-        if isinstance(s, unicode):
-            return s.encode()
-        return s
-
-    def bytes_to_str(s):                # noqa
-        return s
-
-    def from_utf8(s, *args, **kwargs):  # noqa
-        return s.encode("utf-8", *args, **kwargs)
-
-    str_t = unicode
-    bytes_t = str
-    ensure_bytes = str_to_bytes
-
-
-if sys.platform.startswith("java"):
-
-    def default_encoding():
-        return "utf-8"
-else:
-
-    def default_encoding():       # noqa
-        return sys.getfilesystemencoding()
-
-
-def safe_str(s, errors="replace"):
-    s = bytes_to_str(s)
-    if not isinstance(s, basestring):
-        return safe_repr(s, errors)
-    return _safe_str(s, errors)
-
-
-def _safe_str(s, errors="replace"):
-    if is_py3k:
-        return s
-    encoding = default_encoding()
-    try:
-        if isinstance(s, unicode):
-            return s.encode(encoding, errors)
-        return unicode(s, encoding, errors)
-    except Exception, exc:
-        return "<Unrepresentable %r: %r %r>" % (
-                type(s), exc, "\n".join(traceback.format_stack()))
-
-
-def safe_repr(o, errors="replace"):
-    try:
-        return repr(o)
-    except Exception:
-        return _safe_str(o, errors)
->>>>>>> b55fc492
+                                  str_to_bytes, bytes_to_str, str_t,
+                                  bytes_t, ensure_bytes)