import sys
from paver.easy import *
from paver import doctools
from paver.setuputils import setup

PYCOMPILE_CACHES = ["*.pyc", "*$py.class"]

options(
        sphinx=Bunch(builddir=".build"),
)


def sphinx_builddir(options):
    return path("docs") / options.sphinx.builddir / "html"


@task
def clean_docs(options):
    sphinx_builddir(options).rmtree()


@task
@needs("clean_docs", "paver.doctools.html")
def html(options):
    destdir = path("Documentation")
    destdir.rmtree()
    builtdocs = sphinx_builddir(options)
    builtdocs.move(destdir)


@task
@needs("paver.doctools.html")
def qhtml(options):
    destdir = path("Documentation")
    builtdocs = sphinx_builddir(options)
    sh("rsync -az %s/ %s" % (builtdocs, destdir))


@task
@needs("clean_docs", "paver.doctools.html")
def ghdocs(options):
    builtdocs = sphinx_builddir(options)
    sh("git checkout gh-pages && \
            cp -r %s/* .    && \
            git commit . -m 'Rendered documentation for Github Pages.' && \
            git push origin gh-pages && \
            git checkout master" % builtdocs)


@task
@needs("clean_docs", "paver.doctools.html")
def upload_pypi_docs(options):
    builtdocs = path("docs") / options.builddir / "html"
    sh("%s setup.py upload_sphinx --upload-dir='%s'" % (
        sys.executable, builtdocs))


@task
@needs("upload_pypi_docs", "ghdocs")
def upload_docs(options):
    pass


@task
def autodoc(options):
    sh("contrib/release/doc4allmods celery")


@task
def verifyindex(options):
    sh("contrib/release/verify-reference-index.sh")


@task
def verifyconfigref(options):
    sh("PYTHONPATH=. %s contrib/release/verify_config_reference.py \
            docs/configuration.rst" % (sys.executable, ))


@task
@cmdopts([
    ("noerror", "E", "Ignore errors"),
])
def flake8(options):
    noerror = getattr(options, "noerror", False)
    complexity = getattr(options, "complexity", 22)
    sh("""flake8 celery | perl -mstrict -mwarnings -nle'
        my $ignore = m/too complex \((\d+)\)/ && $1 le %s;
        if (! $ignore) { print STDERR; our $FOUND_FLAKE = 1 }
    }{exit $FOUND_FLAKE;
        '""" % (complexity, ), ignore_error=noerror)


@task
@cmdopts([
    ("noerror", "E", "Ignore errors"),
])
def flakeplus(options):
    noerror = getattr(options, "noerror", False)
<<<<<<< HEAD
    sh("flakeplus celery",
       ignore_error=noerror)
=======
    sh("flakeplus celery", ignore_error=noerror)
>>>>>>> 87ef0112


@task
@cmdopts([
    ("noerror", "E", "Ignore errors")
])
def flakes(options):
    flake8(options)
    flakeplus(options)


@task
def clean_readme(options):
    path("README").unlink()
    path("README.rst").unlink()


@task
@needs("clean_readme")
def readme(options):
    sh("%s contrib/release/sphinx-to-rst.py docs/templates/readme.txt \
            > README.rst" % (sys.executable, ))
    sh("ln -sf README.rst README")


@task
def bump(options):
    sh("contrib/release/bump_version.py \
            celery/__init__.py docs/includes/introduction.txt \
            --before-commit='paver readme'")

@task
@cmdopts([
    ("coverage", "c", "Enable coverage"),
    ("quick", "q", "Quick test"),
    ("verbose", "V", "Make more noise"),
])
def test(options):
    cmd = "CELERY_LOADER=default nosetests"
    if getattr(options, "coverage", False):
        cmd += " --with-coverage3"
    if getattr(options, "quick", False):
        cmd = "QUICKTEST=1 SKIP_RLIMITS=1 %s" % cmd
    if getattr(options, "verbose", False):
        cmd += " --verbosity=2"
    sh(cmd)


@task
@cmdopts([
    ("noerror", "E", "Ignore errors"),
])
def pep8(options):
    noerror = getattr(options, "noerror", False)
    return sh("""find . -name "*.py" | xargs pep8 | perl -nle'\
            print; $a=1 if $_}{exit($a)'""", ignore_error=noerror)


@task
def removepyc(options):
    sh("find . -type f -a \\( %s \\) | xargs rm" % (
        " -o ".join("-name '%s'" % (pat, ) for pat in PYCOMPILE_CACHES), ))


@task
@needs("removepyc")
def gitclean(options):
    sh("git clean -xdn")


@task
@needs("removepyc")
def gitcleanforce(options):
    sh("git clean -xdf")


@task
@needs("flakes", "autodoc", "verifyindex",
       "verifyconfigref", "test", "gitclean")
def releaseok(options):
    pass


@task
@needs("releaseok", "removepyc", "upload_docs")
def release(options):
    pass


@task
def verify_authors(options):
    sh("git shortlog -se | cut -f2 | contrib/release/attribution.py")


@task
def coreloc(options):
    sh("xargs sloccount < contrib/release/core-modules.txt")


@task
def testloc(options):
    sh("sloccount celery/tests")


@task
def loc(options):
    sh("sloccount celery")<|MERGE_RESOLUTION|>--- conflicted
+++ resolved
@@ -97,12 +97,7 @@
 ])
 def flakeplus(options):
     noerror = getattr(options, "noerror", False)
-<<<<<<< HEAD
-    sh("flakeplus celery",
-       ignore_error=noerror)
-=======
     sh("flakeplus celery", ignore_error=noerror)
->>>>>>> 87ef0112
 
 
 @task
