--- conflicted
+++ resolved
@@ -14,12 +14,6 @@
 upload-dir = docs/.build/html
 
 [bdist_rpm]
-<<<<<<< HEAD
 requires = pytz >= 2011b
-           billiard >= 2.7.3.32
-           kombu >= 2.5.14
-=======
-requires = billiard >= 2.7.3.34
-           python-dateutil >= 1.5
-           kombu >= 2.5.15
->>>>>>> 53aac9e6
+           billiard >= 2.7.3.34
+           kombu >= 2.5.15